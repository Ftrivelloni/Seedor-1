--- conflicted
+++ resolved
@@ -1,29 +1,3 @@
-<<<<<<< HEAD
-import { createClient } from '@supabase/supabase-js';
-import type { User } from '@supabase/supabase-js';
-// Use the singleton supabase client to avoid multiple instances
-import { supabase as supabaseClientSingleton } from './supabaseClient';
-
-const supabaseUrl = process.env.NEXT_PUBLIC_SUPABASE_URL!;
-const supabaseAnonKey = process.env.NEXT_PUBLIC_SUPABASE_ANON_KEY!;
-
-// Use the singleton client for regular operations
-const supabase = supabaseClientSingleton;
-
-// Create admin client if service role key is available
-const supabaseServiceKey = process.env.NEXT_PUBLIC_SUPABASE_SERVICE_ROLE_KEY || process.env.SUPABASE_SERVICE_ROLE_KEY;
-const supabaseAdmin = supabaseServiceKey ? createClient(supabaseUrl, supabaseServiceKey) : null;
-
-export interface Tenant {
-  id: string;
-  name: string;
-  slug: string;
-  plan: string;
-  primary_crop: string;
-  contact_email: string;
-  created_by: string;
-  created_at: string;
-=======
 import { supabase } from './supabaseClient'
 import crypto from 'crypto'
 
@@ -35,7 +9,6 @@
   contactEmail: string     
   ownerPassword: string
   ownerPhone?: string
->>>>>>> 743c90db
 }
 
 export interface InviteUserParams {
@@ -81,23 +54,12 @@
   }
 }
 
-<<<<<<< HEAD
-  async login(email: string, password: string): Promise<{ user: AuthUser | null; error: string | null }> {
-    try {
-      console.log('🔐 LOGIN FUNCTION CALLED - CODE UPDATED v2');
-      // Sign in with Supabase Auth
-      const { data: authData, error: authError } = await supabase.auth.signInWithPassword({
-        email,
-        password,
-      });
-=======
 export const sanitizeInput = {
   text: (input: string): string => input.trim().replace(/\s+/g, ' '),
   email: (input: string): string => input.trim().toLowerCase(),
   phone: (input: string): string => input.trim(),
   slug: (input: string): string => input.trim().toLowerCase().replace(/[^a-z0-9\-]/g, '')
 }
->>>>>>> 743c90db
 
 const generateInvitationToken = (): string => {
   return crypto.randomBytes(32).toString('hex')
@@ -112,122 +74,6 @@
         return { success: false, error: 'Email inválido' }
       }
 
-<<<<<<< HEAD
-      // Get worker profile with tenant info
-      const { data: worker, error: workerError } = await supabase
-        .from('workers')
-        .select(`
-          *,
-          tenant:tenants(*),
-          membership:tenant_memberships!workers_membership_id_fkey(*)
-        `)
-        .eq('email', email)
-        .eq('status', 'active')
-        .maybeSingle();
-
-      console.log('Worker lookup result:', { worker, workerError });
-
-      if (workerError || !worker) {
-        console.error('Worker not found:', { email, workerError });
-        return { user: null, error: "Usuario no encontrado o inactivo" };
-      }
-
-      // If worker doesn't have a membership, create one and link it
-      if (!worker.membership_id || !worker.membership) {
-        console.log('Worker has no membership, creating one...');
-        
-        // First check if a membership already exists for this user
-        const { data: existingMembership } = await supabase
-          .from('tenant_memberships')
-          .select('*')
-          .eq('user_id', authData.user.id)
-          .eq('tenant_id', worker.tenant_id)
-          .single();
-
-        let membershipId: string;
-
-        if (existingMembership) {
-          membershipId = existingMembership.id;
-          console.log('Found existing membership:', membershipId);
-        } else {
-          // Create new membership
-          const { data: newMembership, error: membershipError } = await supabase
-            .from('tenant_memberships')
-            .insert({
-              tenant_id: worker.tenant_id,
-              user_id: authData.user.id,
-              role_code: worker.area_module,
-              status: 'active',
-              accepted_at: new Date().toISOString()
-            })
-            .select()
-            .single();
-
-          if (membershipError || !newMembership) {
-            console.error('Failed to create membership:', membershipError);
-            return { user: null, error: "Error al crear membresía del usuario" };
-          }
-
-          membershipId = newMembership.id;
-          console.log('Created new membership:', membershipId);
-        }
-
-        // Link worker to membership
-        const { error: updateError } = await supabase
-          .from('workers')
-          .update({ membership_id: membershipId })
-          .eq('id', worker.id);
-
-        if (updateError) {
-          console.error('Failed to link worker to membership:', updateError);
-        } else {
-          console.log('Successfully linked worker to membership');
-        }
-
-        // Refresh worker data with the new membership
-        const { data: updatedWorker } = await supabase
-          .from('workers')
-          .select(`
-            *,
-            tenant:tenants(*),
-            membership:tenant_memberships!workers_membership_id_fkey(*)
-          `)
-          .eq('id', worker.id)
-          .single();
-
-        if (updatedWorker) {
-          worker.membership = updatedWorker.membership;
-          worker.membership_id = membershipId;
-        }
-      }
-
-      const authUser: AuthUser = {
-        id: authData.user.id,
-        email: worker.email,
-        nombre: worker.full_name,
-        tenantId: worker.tenant_id,
-        rol: this.mapAreaModuleToRole(worker.area_module),
-        activo: worker.status === 'active',
-        tenant: worker.tenant,
-        worker: worker,
-      };
-
-      this.currentUser = authUser;
-      console.log('✅ LOGIN SUCCESS - currentUser set:', { email: authUser.email, rol: authUser.rol });
-      
-      // Store in sessionStorage as backup for immediate page loads
-      if (typeof window !== 'undefined') {
-        try {
-          sessionStorage.setItem('seedor-current-user', JSON.stringify(authUser));
-          console.log('💾 User cached in sessionStorage');
-        } catch (e) {
-          console.warn('Failed to cache user in sessionStorage:', e);
-        }
-      }
-      
-      // Note: last_access tracking removed - column doesn't exist in workers table
-      // If needed in future, add: last_access TIMESTAMPTZ to workers table
-=======
       const { error } = await supabase.auth.signInWithOtp({
         email: email,
         options: {
@@ -266,7 +112,6 @@
         token: code,
         type: 'email'
       })
->>>>>>> 743c90db
 
       if (error) {
         console.error('❌ Owner code verification error:', error)
@@ -285,86 +130,23 @@
         return { success: false, error: 'Código inválido o expirado. Intentá de nuevo.' }
       }
 
-<<<<<<< HEAD
-    } catch (error: any) {
-      console.error('Login error:', error);
-      return { user: null, error: error.message || "Error inesperado durante el login" };
-    }
-  }
-=======
       if (!data.session || !data.user) {
         console.error('❌ No session/user returned from verification')
         return { success: false, error: 'No se pudo crear la sesión. Intentá de nuevo.' }
       }
->>>>>>> 743c90db
 
       console.log('✅ Owner code verified successfully for:', data.user.email)
       return { success: true, session: data.session }
 
-<<<<<<< HEAD
-  async logout(): Promise<{ error: string | null }> {
-    try {
-      const { error } = await supabase.auth.signOut();
-      this.currentUser = null;
-      
-      // Clear sessionStorage cache
-      if (typeof window !== 'undefined') {
-        try {
-          sessionStorage.removeItem('seedor-current-user');
-          console.log('🗑️ Cleared cached user from sessionStorage');
-        } catch (e) {
-          console.warn('Failed to clear sessionStorage:', e);
-        }
-      }
-      
-      return { error: error?.message || null };
-=======
->>>>>>> 743c90db
     } catch (error: any) {
       console.error('❌ Unexpected error verifying owner code:', error)
       return { success: false, error: error.message || 'Error inesperado durante la verificación' }
     }
   },
 
-<<<<<<< HEAD
-  async checkSession(): Promise<AuthUser | null> {
-    // Prevent concurrent session checks
-    if (this.isCheckingSession) {
-      console.log('Session check already in progress, returning current user')
-      return this.currentUser;
-    }
-    
-    // Return current user immediately if it exists (for consistency after login)
-    if (this.currentUser) {
-      console.log('🔑 checkSession: Using existing currentUser:', this.currentUser.email);
-      return this.currentUser;
-    }
-    
-    // Check sessionStorage for recently logged in user (helps with first navigation)
-    if (typeof window !== 'undefined') {
-      try {
-        const cachedUser = sessionStorage.getItem('seedor-current-user');
-        if (cachedUser) {
-          const parsedUser = JSON.parse(cachedUser);
-          console.log('💾 checkSession: Found cached user in sessionStorage:', parsedUser.email);
-          this.currentUser = parsedUser;
-          return parsedUser;
-        }
-      } catch (e) {
-        console.warn('Failed to read cached user:', e);
-      }
-    }
-    
-    this.isCheckingSession = true;
-    
-    try {
-      console.log('Starting checkSession...');
-      const { data: { session }, error } = await supabase.auth.getSession();
-=======
   createTenantWithOwner: async (params: CreateTenantParams): Promise<{ success: boolean; error?: string; data?: any }> => {
     try {
       console.log('Creating tenant with owner...')
->>>>>>> 743c90db
       
       const cleanData = {
         tenantName: sanitizeInput.text(params.tenantName),
@@ -402,168 +184,19 @@
       }
 
       if (!session?.user) {
-<<<<<<< HEAD
-        console.log('No session user found');
-        this.currentUser = null;
-        return null;
-=======
         console.error('❌ No valid session found')
         return { success: false, error: 'Sesión no válida. Por favor, reintentá el proceso.' }
->>>>>>> 743c90db
-      }
-      
-      console.log('✅ Session found for user:', session.user.email);
-
-<<<<<<< HEAD
-      // Try direct query by email first (most reliable with RLS)
-      let worker: any = null;
-      let workerError: any = null;
-      
-      console.log('🔍 Attempting to fetch worker by email...');
-      const { data: directWorker, error: directError } = await supabase
-        .from('workers')
-        .select(`
-          *,
-          tenant:tenants(*),
-          membership:tenant_memberships!workers_membership_id_fkey(*)
-        `)
-        .eq('email', session.user.email!)
-        .maybeSingle();
-
-      if (directWorker) {
-        console.log('✅ Worker found by direct email query');
-        worker = directWorker;
-        workerError = null;
-      } else if (directError) {
-        console.log('⚠️ Direct email query failed:', directError.message);
-        workerError = directError;
-        
-        // Fallback to admin functions
-        console.log('🔍 Trying admin functions as fallback...');
-        const { getWorkerByEmail } = await import('./supabaseAdmin');
-        const { data: emailWorker, error: emailWorkerError } = await getWorkerByEmail(session.user.email!);
-          
-        if (!emailWorkerError && emailWorker) {
-          console.log('Worker found by email, checking/creating membership...');
-          
-          // Check if worker needs membership
-          if (!emailWorker.membership_id || !emailWorker.membership) {
-            console.log('Worker has no membership, creating one...');
-            
-            // Check if membership already exists
-            const { data: existingMembership } = await supabase
-              .from('tenant_memberships')
-              .select('*')
-              .eq('user_id', session.user.id)
-              .eq('tenant_id', emailWorker.tenant_id)
-              .single();
-
-            let membershipId: string;
-
-            if (existingMembership) {
-              membershipId = existingMembership.id;
-              console.log('Found existing membership:', membershipId);
-            } else {
-              // Create new membership
-              const { data: newMembership, error: membershipError } = await supabase
-                .from('tenant_memberships')
-                .insert({
-                  tenant_id: emailWorker.tenant_id,
-                  user_id: session.user.id,
-                  role_code: emailWorker.area_module,
-                  status: 'active',
-                  accepted_at: new Date().toISOString()
-                })
-                .select()
-                .single();
-
-              if (membershipError || !newMembership) {
-                console.error('Failed to create membership:', membershipError);
-              } else {
-                membershipId = newMembership.id;
-                console.log('Created new membership:', membershipId);
-                
-                // Link worker to membership
-                const { error: updateError } = await supabase
-                  .from('workers')
-                  .update({ membership_id: membershipId })
-                  .eq('id', emailWorker.id);
-
-                if (updateError) {
-                  console.error('Failed to link worker to membership:', updateError);
-                } else {
-                  console.log('Successfully linked worker to membership');
-                }
-              }
-            }
-          }
-          
-          // Try to fetch worker again with membership
-          const { data: refreshedWorker } = await getWorkerByEmail(session.user.email!);
-          worker = refreshedWorker || emailWorker;
-          workerError = null;
-        }
-      }
-
-      // If still no worker found, create a minimal user object
-      // Don't log them out - they have a valid Supabase Auth session
-      if (workerError || !worker) {
-        console.warn('⚠️ User has auth session but worker profile lookup failed:', session.user.email);
-        console.warn('⚠️ Error details:', workerError);
-        console.log('✅ Creating minimal auth user to preserve session');
-        
-        // Create minimal user with auth data
-        const minimalUser: AuthUser = {
-          id: session.user.id,
-          email: session.user.email!,
-          nombre: session.user.user_metadata?.full_name || session.user.email!.split('@')[0],
-          tenantId: '', // Will need to be set by the app
-          rol: 'Admin', // Default role
-          activo: true,
-          tenant: null as any,
-          worker: null as any,
-        };
-        
-        this.currentUser = minimalUser;
-        console.log('⚠️ Session preserved with minimal user data. Worker lookup may be blocked by RLS policies.');
-        return minimalUser;
-      }
-
-      // Fetch tenant information
-      const { data: tenant, error: tenantError } = await supabase
-        .from('tenants')
-        .select('*')
-        .eq('id', worker.tenant_id)
-        .single();
-
-      if (tenantError) {
-        console.error('Failed to fetch tenant:', tenantError);
-=======
+      }
+
       console.log('✅ Valid session found for user:', session.user.email)
 
       const planLimits = {
         basico: { maxUsers: 10, maxFields: 5 },
         profesional: { maxUsers: 30, maxFields: 20 }
->>>>>>> 743c90db
       }
       
       const limits = planLimits[params.plan as keyof typeof planLimits] || planLimits.basico
 
-<<<<<<< HEAD
-      const authUser: AuthUser = {
-        id: session.user.id,
-        email: worker.email,
-        nombre: worker.full_name,
-        tenantId: worker.tenant_id,
-        rol: this.mapAreaModuleToRole(worker.area_module),
-        activo: worker.status === 'active',
-        tenant: tenant || null,
-        worker: worker,
-      };
-
-      this.currentUser = authUser;
-      return authUser;
-=======
       const { data: tenantData, error: tenantError } = await supabase
         .from('tenants')
         .insert([{
@@ -580,7 +213,6 @@
         }])
         .select()
         .single()
->>>>>>> 743c90db
 
       if (tenantError) {
         console.error('Tenant creation error:', tenantError)
@@ -601,43 +233,6 @@
         console.error('Profile creation error:', profileError)
       }
 
-<<<<<<< HEAD
-  // Enhanced method to safely get current session with retry logic
-  async getSafeSession(retryCount: number = 0): Promise<{ user: AuthUser | null; error: string | null }> {
-    console.log('🔍 getSafeSession CALLED - retry:', retryCount, 'currentUser:', this.currentUser?.email || 'null');
-    
-    // If we're already checking the session, return current user
-    if (this.isCheckingSession && retryCount === 0) {
-      console.log('getSafeSession: Already checking session, returning cached user:', this.currentUser?.email);
-      return { user: this.currentUser, error: null };
-    }
-    
-    // If we already have a current user and this is the first call, verify the session is still valid
-    if (this.currentUser && retryCount === 0) {
-      console.log('getSafeSession: Current user exists, verifying session:', this.currentUser.email);
-      
-      try {
-        // Quick session check without full worker lookup
-        const { data: { session } } = await supabase.auth.getSession();
-        
-        if (session?.user && session.user.id === this.currentUser.id) {
-          console.log('✅ getSafeSession: Session valid, returning cached user');
-          return { user: this.currentUser, error: null };
-        }
-        
-        console.log('⚠️ getSafeSession: Session invalid or expired, rechecking...');
-      } catch (error) {
-        console.log('❌ getSafeSession: Error checking session, will do full check:', error);
-      }
-    }
-    
-    console.log('🔄 getSafeSession: Performing full session check...');
-    
-    try {
-      const user = await this.checkSession();
-      console.log('✅ getSafeSession: checkSession returned:', user?.email || 'null');
-      return { user, error: null };
-=======
       const { data: membershipData, error: membershipError } = await supabase
         .from('tenant_memberships')
         .insert([{
@@ -708,7 +303,6 @@
 
       return { success: true, data: limits }
 
->>>>>>> 743c90db
     } catch (error: any) {
       console.error('Error getting tenant limits:', error)
       return { success: false, error: error.message }
@@ -758,36 +352,8 @@
         .update({ current_fields: tenant.current_fields + 1 })
         .eq('id', tenantId)
 
-<<<<<<< HEAD
-    try {
-      // First check if user already exists
-      const { data: existingWorker } = await supabase
-        .from('workers')
-        .select('email')
-        .eq('email', data.adminEmail)
-        .maybeSingle();
-
-      if (existingWorker) {
-        return { success: false, error: "Ya existe un usuario registrado con este email" };
-      }
-
-      // Check if email already exists in auth (using admin client if available)
-      if (supabaseAdmin) {
-        try {
-          const { data: authUsers } = await supabaseAdmin.auth.admin.listUsers();
-          const existingAuthUser = authUsers.users.find(user => user.email === data.adminEmail);
-          
-          if (existingAuthUser) {
-            return { success: false, error: "Este email ya está registrado en el sistema de autenticación. Use la opción de recuperar contraseña o contacte soporte." };
-          }
-        } catch (authCheckError) {
-          console.warn('Could not check existing auth users:', authCheckError);
-          // Continue anyway, the signUp will fail if user exists
-        }
-=======
       if (error) {
         return { success: false, error: 'Error al actualizar contador de campos' }
->>>>>>> 743c90db
       }
 
       return { success: true }
@@ -802,21 +368,12 @@
     try {
       const { data: tenant } = await supabase
         .from('tenants')
-<<<<<<< HEAD
-        .select('slug')
-        .eq('slug', data.slug)
-        .maybeSingle();
-
-      if (existingTenant) {
-        return { success: false, error: `Ya existe una empresa con el identificador "${data.slug}". Por favor, cambia el nombre de tu empresa o edita el identificador manualmente.` };
-=======
         .select('current_fields')
         .eq('id', tenantId)
         .single()
 
       if (!tenant) {
         return { success: false, error: 'Tenant no encontrado' }
->>>>>>> 743c90db
       }
 
       const newCount = Math.max(0, tenant.current_fields - 1)
@@ -867,87 +424,6 @@
 
       console.log('✅ Tenant found:', tenant)
 
-<<<<<<< HEAD
-      // 3. Create the tenant_membership first (using admin client to bypass RLS)
-      let membership;
-      let membershipError;
-      
-      if (supabaseAdmin) {
-        const result = await supabaseAdmin
-          .from('tenant_memberships')
-          .insert([{
-            tenant_id: tenant.id,
-            user_id: authData.user.id,
-            role_code: 'admin',
-            status: 'active',
-            accepted_at: new Date().toISOString()
-          }])
-          .select()
-          .single();
-        membership = result.data;
-        membershipError = result.error;
-      } else {
-        const result = await supabase
-          .from('tenant_memberships')
-          .insert([{
-            tenant_id: tenant.id,
-            user_id: authData.user.id,
-            role_code: 'admin',
-            status: 'active',
-            accepted_at: new Date().toISOString()
-          }])
-          .select()
-          .single();
-        membership = result.data;
-        membershipError = result.error;
-      }
-
-      if (membershipError) {
-        console.error('Membership error:', membershipError);
-        throw new Error(`Error al crear la membresía: ${membershipError.message} (Código: ${membershipError.code}, Detalles: ${membershipError.details})`);
-      }
-
-      if (!membership) {
-        throw new Error("No se pudo crear la membresía del administrador");
-      }
-
-      console.log('Membership created successfully:', membership.id);
-
-      // 4. Create the worker profile linked to the membership (using admin client to bypass RLS)
-      const workerData = {
-        tenant_id: tenant.id,
-        full_name: data.adminFullName,
-        document_id: data.adminDocumentId || '',
-        email: data.adminEmail,
-        phone: data.adminPhone || null,
-        area_module: 'admin',
-        membership_id: membership.id, // Link to tenant_membership
-        status: 'active',
-      };
-
-      console.log('Creating worker with data:', workerData);
-      console.log('Tenant ID:', tenant.id);
-      console.log('Membership ID:', membership.id);
-
-      let workerResult;
-      let workerError;
-      
-      if (supabaseAdmin) {
-        const result = await supabaseAdmin
-          .from('workers')
-          .insert([workerData])
-          .select();
-        workerResult = result.data;
-        workerError = result.error;
-      } else {
-        const result = await supabase
-          .from('workers')
-          .insert([workerData])
-          .select();
-        workerResult = result.data;
-        workerError = result.error;
-      }
-=======
       console.log('🔍 Step 2: Checking permissions...')
       const { data: membership, error: membershipError } = await supabase
         .from('tenant_memberships')
@@ -971,7 +447,6 @@
 
       console.log('🔍 Step 3: Checking existing invitation...')
       const cleanEmail = sanitizeInput.email(params.email)
->>>>>>> 743c90db
 
       const { data: existingInvitation, error: existingError } = await supabase
         .from('invitations')
@@ -982,95 +457,6 @@
         .is('revoked_at', null)
         .maybeSingle()
 
-<<<<<<< HEAD
-      if (workerError) {
-        console.error('Worker error details:', {
-          message: workerError.message,
-          details: workerError.details,
-          hint: workerError.hint,
-          code: workerError.code
-        });
-        throw new Error(`Error al crear el perfil del administrador: ${workerError.message} (Código: ${workerError.code}, Detalles: ${workerError.details})`);
-      }
-
-      if (!workerResult || workerResult.length === 0) {
-        throw new Error("No se pudo crear el perfil del administrador - no se devolvió ningún registro");
-      }
-
-      console.log('Worker created successfully:', workerResult[0]);
-
-      // 5. Enable default modules for the tenant based on plan (using admin client to bypass RLS)
-      const defaultModules = ['campo', 'empaque', 'finanzas', 'inventario'];
-      const moduleRecords = defaultModules.map(module => ({
-        tenant_id: tenant.id,
-        module_code: module,
-        enabled: true
-      }));
-
-      let modulesError;
-      if (supabaseAdmin) {
-        const result = await supabaseAdmin
-          .from('tenant_modules')
-          .insert(moduleRecords);
-        modulesError = result.error;
-      } else {
-        const result = await supabase
-          .from('tenant_modules')
-          .insert(moduleRecords);
-        modulesError = result.error;
-      }
-
-      if (modulesError) {
-        console.error('Modules error details:', {
-          message: modulesError.message,
-          details: modulesError.details,
-          hint: modulesError.hint,
-          code: modulesError.code
-        });
-        throw new Error(`Error al crear los módulos: ${modulesError.message} (Código: ${modulesError.code})`);
-      } else {
-        console.log('Default modules created successfully');
-      }
-
-      // Verify that the worker can be found immediately with tenant relationship
-      const { data: verifyWorker, error: verifyError } = await supabase
-        .from('workers')
-        .select(`
-          *,
-          tenant:tenants(*),
-          membership:tenant_memberships!workers_membership_id_fkey(*)
-        `)
-        .eq('email', data.adminEmail)
-        .eq('tenant_id', tenant.id)
-        .eq('status', 'active')
-        .single();
-
-      if (verifyError || !verifyWorker) {
-        console.error('Worker verification failed:', verifyError);
-        
-        // Try one more time to get the worker with just basic fields
-        const { data: basicWorker, error: basicError } = await supabase
-          .from('workers')
-          .select('*')
-          .eq('email', data.adminEmail)
-          .eq('tenant_id', tenant.id);
-          
-        console.log('Basic worker query result:', { basicWorker, basicError });
-        
-        if (!basicWorker || basicWorker.length === 0) {
-          throw new Error("El perfil del administrador no fue creado correctamente. Contacta con soporte técnico.");
-        } else {
-          console.log('Worker found in basic query, continuing...');
-        }
-      } else {
-        console.log('Worker verification successful:', verifyWorker);
-      }
-
-      // Add a small delay to ensure database consistency
-      await new Promise(resolve => setTimeout(resolve, 1000));
-
-      return { success: true, error: null, tenant };
-=======
       if (existingError) {
         console.error('❌ Existing invitation check error:', existingError)
         return { success: false, error: `Error al verificar invitaciones: ${existingError.message}` }
@@ -1080,7 +466,6 @@
         console.error('❌ Existing invitation found:', existingInvitation)
         return { success: false, error: 'Ya existe una invitación pendiente para este email' }
       }
->>>>>>> 743c90db
 
       console.log('✅ No existing invitation')
 
@@ -1097,94 +482,6 @@
       
       console.log('🔍 Insert data:', insertData)
 
-<<<<<<< HEAD
-        // 2. Delete tenant memberships if created
-        if (createdTenantId) {
-          console.log('Cleaning up tenant memberships...');
-          const { error: membershipCleanupError } = await supabase
-            .from('tenant_memberships')
-            .delete()
-            .eq('tenant_id', createdTenantId);
-          
-          if (membershipCleanupError) {
-            console.error('Membership cleanup error:', membershipCleanupError);
-          } else {
-            console.log('Memberships cleaned up successfully');
-          }
-        }
-
-        // 3. Delete tenant modules if created
-        if (createdTenantId) {
-          console.log('Cleaning up tenant modules...');
-          const { error: modulesCleanupError } = await supabase
-            .from('tenant_modules')
-            .delete()
-            .eq('tenant_id', createdTenantId);
-          
-          if (modulesCleanupError) {
-            console.error('Modules cleanup error:', modulesCleanupError);
-          } else {
-            console.log('Modules cleaned up successfully');
-          }
-        }
-
-        // 4. Delete tenant if it was created
-        if (createdTenantId) {
-          console.log('Cleaning up tenant...');
-          const { error: tenantCleanupError } = await supabase
-            .from('tenants')
-            .delete()
-            .eq('id', createdTenantId);
-          
-          if (tenantCleanupError) {
-            console.error('Tenant cleanup error:', tenantCleanupError);
-          } else {
-            console.log('Tenant cleaned up successfully');
-          }
-        }
-
-        // 5. Delete auth user if it was created
-        if (createdUserId) {
-          console.log('Cleaning up auth user...');
-          
-          // Try with admin client first
-          if (supabaseAdmin) {
-            const { error: authCleanupError } = await supabaseAdmin.auth.admin.deleteUser(createdUserId);
-            
-            if (authCleanupError) {
-              console.error('Auth cleanup error (admin):', authCleanupError);
-              
-              // If admin fails, try with regular client (user might not be confirmed)
-              try {
-                const { error: signInError } = await supabase.auth.signInWithPassword({
-                  email: data.adminEmail,
-                  password: data.adminPassword,
-                });
-                
-                if (!signInError) {
-                  const { error: deleteError } = await supabase.auth.admin.deleteUser(createdUserId);
-                  if (deleteError) {
-                    console.error('Auth cleanup error (regular):', deleteError);
-                  } else {
-                    console.log('Auth user cleaned up successfully');
-                  }
-                }
-              } catch (altCleanupError) {
-                console.error('Alternative auth cleanup failed:', altCleanupError);
-              }
-            } else {
-              console.log('Auth user cleaned up successfully');
-            }
-          } else {
-            console.warn('No admin client available for auth cleanup');
-          }
-        }
-        
-        console.log('Cleanup process completed');
-      } catch (cleanupError) {
-        console.error('Cleanup error:', cleanupError);
-        // Don't fail the main error, just log cleanup issues
-=======
       const { data: invitation, error: insertError } = await supabase
         .from('invitations')
         .insert([insertData])
@@ -1203,7 +500,6 @@
       if (!invitation) {
         console.error('❌ No invitation returned')
         return { success: false, error: 'No se retornó la invitación creada' }
->>>>>>> 743c90db
       }
 
       console.log('✅ Invitation created successfully:', invitation)
@@ -1419,19 +715,9 @@
       const { data: membershipData, error: membershipError } = await supabase
         .from('tenant_memberships')
         .insert([{
-<<<<<<< HEAD
-          tenant_id: data.tenantId,
-          full_name: data.fullName,
-          document_id: data.documentId,
-          email: data.email,
-          phone: data.phone,
-          area_module: data.areaModule,
-          membership_id: authData.user.id, // Link to auth user
-=======
           tenant_id: invitation.tenant_id,
           user_id: userId,
           role_code: invitation.role_code,
->>>>>>> 743c90db
           status: 'active',
           invited_by: invitation.invited_by,
           accepted_at: new Date().toISOString()
@@ -1711,31 +997,7 @@
       console.error('Error getting current user:', error)
       return null
     }
-<<<<<<< HEAD
-  }
-
-  // Utility function to clear corrupted session
-  async clearCorruptedSession(): Promise<void> {
-    try {
-      console.log('Clearing corrupted session...')
-      
-      // Sign out from Supabase (this will clear the corrupted tokens)
-      await supabase.auth.signOut();
-      
-      // Clear current user cache
-      this.currentUser = null;
-      
-      console.log('Corrupted session cleared successfully')
-    } catch (error) {
-      console.error('Error clearing corrupted session:', error)
-      // Even if signOut fails, clear the local state
-      this.currentUser = null;
-    }
-  }
-}
-=======
-  },
->>>>>>> 743c90db
+  },
 
   acceptAdminInvitation: async (params: { token: string; workerData: any }): Promise<{ success: boolean; error?: string; data?: any }> => {
     try {
