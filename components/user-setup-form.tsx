"use client";

import { useState, useEffect, useCallback } from "react";
import { useRouter, useSearchParams } from "next/navigation";
import { 
  Check, Loader2, Eye, EyeOff, User, Mail, Phone, IdCard, Shield,
  MapPin, Package, DollarSign, CreditCard
} from "lucide-react";
import { Button } from "./ui/button";
import { Card, CardContent, CardDescription, CardFooter, CardHeader, CardTitle } from "./ui/card";
import { Input } from "./ui/input";
import { Label } from "./ui/label";
<<<<<<< HEAD
import { Dialog, DialogContent, DialogDescription, DialogFooter, DialogHeader, DialogTitle } from "./ui/dialog";
import { authService, validators } from "../lib/supabaseAuth";
=======
import { authService, validators, tokenStorage } from "../lib/auth";
>>>>>>> b24718ec

const inputStrong = "h-12 bg-white border-2 border-slate-200 shadow-sm placeholder:text-slate-400 focus-visible:ring-2 focus-visible:ring-[#81C101]/30 focus-visible:border-[#81C101] transition-all duration-200";

const ValidatedInput = ({ 
    id, 
    label, 
    value, 
    onChange, 
    fieldName, 
    required = false, 
    type = "text",
    placeholder,
    fieldErrors,
    icon: Icon,
    ...props 
}: any) => (
    <div className="grid gap-3">
        <Label htmlFor={id} className="text-sm font-semibold text-slate-700">
            {label} {required && <span className="text-red-500">*</span>}
        </Label>
        <div className="relative">
            {Icon && (
                <Icon className="absolute left-3 top-1/2 -translate-y-1/2 size-5 text-slate-400" />
            )}
            <Input
                id={id}
                type={type}
                value={value}
                onChange={(e) => onChange(fieldName, e.target.value)}
                required={required}
                className={`${inputStrong} ${Icon ? 'pl-12' : 'pl-4'} ${fieldErrors[fieldName] ? 'border-red-400 focus-visible:ring-red-400/30 focus-visible:border-red-400' : ''}`}
                placeholder={placeholder}
                {...props}
            />
        </div>
        <div className="h-5">
            {fieldErrors[fieldName] && (
                <p className="text-sm text-red-500 leading-tight flex items-center gap-1">
                    <span className="size-4 rounded-full bg-red-100 flex items-center justify-center">
                        <span className="size-2 rounded-full bg-red-500"></span>
                    </span>
                    {fieldErrors[fieldName]}
                </p>
            )}
        </div>
    </div>
);

const ROLE_CONFIGS = {
  admin: {
    icon: Shield,
    color: 'text-[#81C101]',
    title: 'Completá tu perfil de administrador',
    description: 'Configurá tu acceso como administrador',
    successTitle: '¡Configuración de administrador completa!',
    features: 'Tendrás acceso completo para gestionar la empresa y configurar módulos.'
  },
  campo: {
    icon: MapPin,
    color: 'text-green-600',
    title: 'Completá tu perfil de campo',
    description: 'Configurá tu acceso al módulo de campo',
    successTitle: '¡Acceso al módulo de campo configurado!',
    features: 'Podrás gestionar tareas de campo, cultivos y lotes.'
  },
  empaque: {
    icon: Package,
    color: 'text-blue-600',
    title: 'Completá tu perfil de empaque',
    description: 'Configurá tu acceso al módulo de empaque',
    successTitle: '¡Acceso al módulo de empaque configurado!',
    features: 'Tendrás acceso al procesamiento y empaque de productos.'
  },
  finanzas: {
    icon: DollarSign,
    color: 'text-purple-600',
    title: 'Completá tu perfil de finanzas',
    description: 'Configurá tu acceso al módulo de finanzas',
    successTitle: '¡Acceso al módulo de finanzas configurado!',
    features: 'Podrás gestionar la caja chica y movimientos financieros.'
  }
};

interface UserSetupFormProps {
  userType?: 'admin' | 'module-user';
  onComplete?: (data: any) => void;
}

export default function UserSetupForm({ userType = 'module-user', onComplete }: UserSetupFormProps) {
  const router = useRouter();
  const params = useSearchParams();
  const token = params.get("token") || "";

  const [currentStep, setCurrentStep] = useState<'user-info' | 'complete'>('user-info');
  const [loading, setLoading] = useState(true);
  const [error, setError] = useState<string | null>(null);

  const [invitation, setInvitation] = useState<any>(null);
  const [roleConfig, setRoleConfig] = useState(ROLE_CONFIGS.campo);

  const [documentId, setDocumentId] = useState("");
  const [fullName, setFullName] = useState("");
  const [phone, setPhone] = useState("");
  const [password, setPassword] = useState("");
  const [showPassword, setShowPassword] = useState(false);
  const [fieldErrors, setFieldErrors] = useState<Record<string, string>>({});

  const [saving, setSaving] = useState(false);
  const [savingMessage, setSavingMessage] = useState("Guardando...");
  const [showPaymentModal, setShowPaymentModal] = useState(false);
  const [creatingCheckout, setCreatingCheckout] = useState(false);

  useEffect(() => {
    const loadInitialData = async () => {
      if (!token) {
        setError("Token inválido");
        setLoading(false);
        return;
      }

      try {
        // Check if tokens are in URL hash (from Supabase magic link redirect)
        // Format: #access_token=...&refresh_token=...&type=magiclink
        if (typeof window !== 'undefined' && window.location.hash) {
          console.log('🔍 UserSetupForm: Found URL hash, extracting tokens...');
          const hashParams = new URLSearchParams(window.location.hash.substring(1));
          const accessToken = hashParams.get('access_token');
          const refreshToken = hashParams.get('refresh_token');

          if (accessToken) {
            console.log('✅ UserSetupForm: Found access_token in URL hash');

            // Validate token through our API
            const result = await authService.validateTokenFromHash(accessToken, refreshToken || undefined);

            if (result.success) {
              console.log('✅ UserSetupForm: Token validated and stored');
              // Clear hash from URL for cleaner look
              window.history.replaceState(null, '', window.location.pathname + window.location.search);
            }
          }
        }

        // Fallback: try to validate from localStorage
        if (!tokenStorage.hasValidToken()) {
          console.log('🔧 UserSetupForm: No token in storage, trying to validate Supabase session via API...');
          const result = await authService.validateAndTransferSupabaseToken();
          if (result.success) {
            console.log('✅ UserSetupForm: Supabase session token validated and stored');
          }
        }

        const { success, data, error: inviteError } = await authService.getInvitationByTokenLegacy(token);
        
        if (!success || !data) {
          setError(inviteError || "Invitación no encontrada");
          setLoading(false);
          return;
        }

        setInvitation(data);

        const roleKey = data.role_code as keyof typeof ROLE_CONFIGS;
        setRoleConfig(ROLE_CONFIGS[roleKey] || ROLE_CONFIGS.campo);

        if (typeof window !== 'undefined') {
          const savedData = sessionStorage.getItem(`${roleKey}_signup_data`);
          if (savedData) {
            try {
              const signupData = JSON.parse(savedData);
              
              const savedAt = new Date(signupData.timestamp || 0);
              const now = new Date();
              const hoursDiff = (now.getTime() - savedAt.getTime()) / (1000 * 60 * 60);
              
              if (hoursDiff <= 1 && signupData.token === token) {
                console.log('📂 Restoring signup data...');
                setFullName(signupData.fullName || '');
                setPassword(signupData.password || '');
                setPhone(signupData.phone || '');
                setDocumentId(signupData.documentId || '');
              } else {
                sessionStorage.removeItem(`${roleKey}_signup_data`);
              }
            } catch (e) {
              sessionStorage.removeItem(`${roleKey}_signup_data`);
            }
          }
        }

      } catch (err: any) {
        setError(err.message || "Error al cargar datos");
      } finally {
        setLoading(false);
      }
    };

    loadInitialData();
  }, [token]);

  const validateField = (fieldName: string, value: string): string => {
    switch (fieldName) {
      case 'documentId':
        if (!validators.text(value, 6, 20)) {
          return 'Debe tener entre 6 y 20 caracteres'
        }
        break;
      case 'fullName':
        if (!validators.text(value, 2, 100)) {
          return 'Debe tener entre 2 y 100 caracteres'
        }
        break;
      case 'phone':
        if (value && !validators.phone(value)) {
          return 'Formato inválido'
        }
        break;
      case 'password':
        if (!validators.password(value)) {
          return 'Debe tener al menos 8 caracteres'
        }
        break;
    }
    return '';
  };

  const handleFieldChange = (fieldName: string, value: string) => {
    switch (fieldName) {
      case 'documentId':
        setDocumentId(value);
        break;
      case 'fullName':
        setFullName(value);
        break;
      case 'phone':
        setPhone(value);
        break;
      case 'password':
        setPassword(value);
        break;
    }

    const error = validateField(fieldName, value);
    setFieldErrors(prev => ({
      ...prev,
      [fieldName]: error
    }));
  };

  const handlePayment = async () => {
    setCreatingCheckout(true);
    setError(null);

    try {
      const response = await fetch('/api/subscription/checkout', {
        method: 'POST',
        headers: {
          'Content-Type': 'application/json',
        },
        body: JSON.stringify({
          tenantId: invitation.tenant_id,
          planId: invitation.tenants?.plan === 'profesional' ? 'pro' : 'basic'
        })
      });

      const result = await response.json();

      if (!response.ok || !result.success) {
        setError(result.error || 'Error al crear sesión de pago');
        setCreatingCheckout(false);
        return;
      }

      // Redirect to LemonSqueezy checkout
      window.location.href = result.checkoutUrl;

    } catch (err: any) {
      setError(err.message || 'Error al procesar el pago');
      setCreatingCheckout(false);
    }
  };

  const skipPayment = () => {
    console.log('⏭️ Skipping payment, proceeding to module selection');
    setShowPaymentModal(false);
    
    if (onComplete) {
      onComplete({
        fullName,
        phone,
        documentId,
        password
      });
    }
  };

  const onSubmitUserInfo = async (e: React.FormEvent) => {
    e.preventDefault();
    setError(null);

    const allErrors: Record<string, string> = {};
    allErrors.documentId = validateField('documentId', documentId);
    allErrors.fullName = validateField('fullName', fullName);
    allErrors.phone = validateField('phone', phone);
    allErrors.password = validateField('password', password);

    const filteredErrors = Object.fromEntries(
        Object.entries(allErrors).filter(([_, error]) => error !== '')
    );

    setFieldErrors(filteredErrors);

    if (Object.keys(filteredErrors).length > 0) {
        setError("Por favor corregí los errores en el formulario.");
        return;
    }

    if (!documentId || !fullName || !password) {
        setError("Completá todos los campos obligatorios.");
        return;
    }

    setSaving(true);

    try {
        if (userType === 'admin') {
        console.log('🔄 Preparing admin data...');
        
        if (typeof window !== 'undefined') {
            sessionStorage.setItem('admin_auth_data', JSON.stringify({
            fullName,
            password,
            phone,
            documentId,
            token
            }));
        }

        // Para admin, mostrar modal de pago en lugar de llamar onComplete directamente
        setSaving(false);
        setShowPaymentModal(true);
        return;
        } else {
        console.log('🔄 Setting up module user profile (without creating worker)...');
        setSavingMessage("Creando tu cuenta...");
        setSavingMessage("Creando tu cuenta...");

        const { success, error: acceptError } = await authService.acceptInvitationWithSetup({
            token,
            userData: {
            fullName,
            password, 
            phone: phone || undefined
            }
        });

        if (!success) {
            if (acceptError?.includes('espera unos segundos')) {
                setSavingMessage("Procesando, por favor espera...");
                // Intentar de nuevo después de mostrar el mensaje
                setTimeout(() => {
                    setError(acceptError || "Error al aceptar invitación");
                    setSaving(false);
                }, 2000);
                return;
            }
            setError(acceptError || "Error al aceptar invitación");
            return;
        }

        if (typeof window !== 'undefined') {
            sessionStorage.removeItem(`${invitation.role_code}_signup_data`);
        }

        // Cerrar sesión para evitar inconsistencias
        console.log('🔄 Logging out user to avoid session conflicts...');
        await authService.logout();

        setCurrentStep('complete');
        }

    } catch (err: any) {
        setError(err.message || "Error al guardar datos");
    } finally {
        setSaving(false);
    }
    };

  if (loading) {
    return (
      <Card className="mx-auto w-full max-w-lg rounded-3xl border-2 border-slate-200 bg-white shadow-2xl">
        <CardContent className="pt-8">
          <div className="flex flex-col items-center justify-center py-8">
            <Loader2 className="size-12 animate-spin text-[#81C101] mb-4" />
            <p className="text-slate-600">Cargando configuración...</p>
          </div>
        </CardContent>
      </Card>
    );
  }

  if (error && !invitation) {
    return (
      <Card className="mx-auto w-full max-w-lg rounded-3xl border-2 border-slate-200 bg-white shadow-2xl">
        <CardHeader className="text-center pb-6">
          <CardTitle className="text-2xl font-bold text-slate-800">Error</CardTitle>
          <CardDescription className="text-red-600 mt-2">
            {error}
          </CardDescription>
        </CardHeader>
      </Card>
    );
  }

  if (currentStep === 'complete') {
    const Icon = roleConfig.icon;
    
    return (
      <Card className="mx-auto w-full max-w-lg rounded-3xl border-2 border-slate-200 bg-white shadow-2xl">
        <CardHeader className="text-center pb-6">
          <div className="mx-auto mb-4 grid size-16 place-items-center rounded-2xl bg-gradient-to-br from-[#81C101] to-[#9ED604] shadow-lg">
            <Check className="size-8 text-white" />
          </div>
          <CardTitle className="text-2xl font-bold text-slate-800">{roleConfig.successTitle}</CardTitle>
          <CardDescription className="text-slate-600 mt-2">
            Ahora podés iniciar sesión en <strong className="text-[#81C101]">{invitation?.tenants?.name}</strong>
          </CardDescription>
        </CardHeader>
        <CardContent className="text-center space-y-4">
          <div className="rounded-xl border-2 border-[#81C101]/20 bg-[#81C101]/5 p-4">
            <div className="flex items-center gap-3 mb-2 justify-center">
              <Icon className={`size-6 ${roleConfig.color}`} />
              <h4 className="font-semibold text-slate-800">Tu rol: {invitation?.roles?.name}</h4>
            </div>
            <p className="text-sm text-slate-600">
              {roleConfig.features}
            </p>
          </div>
        </CardContent>
        <CardFooter className="justify-center pt-4">
          <Button 
            onClick={() => router.push("/login")}
            className="w-full bg-gradient-to-r from-[#81C101] to-[#9ED604] hover:from-[#73AC01] hover:to-[#8BC34A] text-white font-semibold rounded-xl shadow-lg hover:shadow-xl transition-all duration-200"
          >
            Ir al inicio de sesión
          </Button>
        </CardFooter>
      </Card>
    );
  }

  const Icon = roleConfig.icon;

  return (
    <>
      <Card className="mx-auto w-full max-w-lg rounded-3xl border-2 border-slate-200 bg-white shadow-2xl">
      <CardHeader className="text-center pb-6">
        <div className="mx-auto mb-4 grid size-16 place-items-center rounded-2xl bg-gradient-to-br from-[#81C101] to-[#9ED604] shadow-lg">
          <Icon className="size-8 text-white" />
        </div>
        <CardTitle className="text-2xl font-bold text-slate-800">{roleConfig.title}</CardTitle>
        <CardDescription className="text-slate-600 mt-2">
          {roleConfig.description} en <strong className="text-[#81C101]">{invitation?.tenants?.name}</strong>
        </CardDescription>
      </CardHeader>
      <CardContent>
        <form onSubmit={onSubmitUserInfo} className="space-y-6">
          <div className="grid gap-3">
            <Label className="text-sm font-semibold text-slate-700">
              Email <span className="text-red-500">*</span>
            </Label>
            <div className="relative">
              <Mail className="absolute left-3 top-1/2 -translate-y-1/2 size-5 text-slate-400" />
              <Input
                type="email"
                value={invitation?.email || ''}
                disabled
                className={`${inputStrong} pl-12 bg-slate-50 text-slate-600 cursor-not-allowed`}
              />
            </div>
            <div className="h-5">
              <p className="text-xs text-slate-500">
                Este es el email al que se envió la invitación
              </p>
            </div>
          </div>

          <ValidatedInput
            id="documentId"
            label="Documento de identidad"
            value={documentId}
            onChange={handleFieldChange}
            fieldName="documentId"
            fieldErrors={fieldErrors}
            placeholder="12345678"
            required
            icon={IdCard}
          />

          <ValidatedInput
            id="fullName"
            label="Nombre completo"
            value={fullName}
            onChange={handleFieldChange}
            fieldName="fullName"
            fieldErrors={fieldErrors}
            placeholder="Tu nombre y apellido"
            required
            icon={User}
          />

          <div className="grid gap-3">
            <Label htmlFor="password" className="text-sm font-semibold text-slate-700">
              Contraseña <span className="text-red-500">*</span>
            </Label>
            <div className="relative">
              <Shield className="absolute left-3 top-1/2 -translate-y-1/2 size-5 text-slate-400" />
              <Input
                id="password"
                type={showPassword ? "text" : "password"}
                value={password}
                onChange={(e) => handleFieldChange('password', e.target.value)}
                required
                className={`${inputStrong} pl-12 pr-12 ${fieldErrors.password ? 'border-red-400 focus-visible:ring-red-400/30 focus-visible:border-red-400' : ''}`}
                placeholder="Mínimo 8 caracteres"
              />
              <button
                type="button"
                onClick={() => setShowPassword(!showPassword)}
                className="absolute right-3 top-1/2 -translate-y-1/2 text-slate-400 hover:text-slate-600 transition-colors"
              >
                {showPassword ? <EyeOff className="size-5" /> : <Eye className="size-5" />}
              </button>
            </div>
            <div className="h-5">
              {fieldErrors.password ? (
                <p className="text-sm text-red-500 leading-tight flex items-center gap-1">
                  <span className="size-4 rounded-full bg-red-100 flex items-center justify-center">
                    <span className="size-2 rounded-full bg-red-500"></span>
                  </span>
                  {fieldErrors.password}
                </p>
              ) : (
                <p className="text-xs text-slate-500">
                  Debe tener al menos 8 caracteres
                </p>
              )}
            </div>
          </div>

          <ValidatedInput
            id="phone"
            label="Teléfono"
            value={phone}
            onChange={handleFieldChange}
            fieldName="phone"
            fieldErrors={fieldErrors}
            placeholder="+54 9 261 123-4567"
            icon={Phone}
          />

          <div className="rounded-xl border-2 border-[#81C101]/20 bg-[#81C101]/5 p-4">
            <div className="flex items-center gap-3 mb-2">
              <Icon className={`size-5 ${roleConfig.color}`} />
              <h4 className="font-semibold text-slate-800">Tu rol: {invitation?.roles?.name}</h4>
            </div>
            <p className="text-sm text-slate-600">
              {roleConfig.features}
            </p>
          </div>

          {error && (
            <div className="rounded-xl border-2 border-red-200 bg-red-50 px-4 py-3 text-sm text-red-700">
              {error}
            </div>
          )}

          <Button 
            type="submit" 
            className="w-full h-12 bg-gradient-to-r from-[#81C101] to-[#9ED604] hover:from-[#73AC01] hover:to-[#8BC34A] text-white font-semibold rounded-xl shadow-lg hover:shadow-xl transition-all duration-200" 
            disabled={saving}
          >
            {saving ? (
              <>
                <Loader2 className="mr-2 size-4 animate-spin" /> Guardando...
              </>
            ) : (
              <>
                <CreditCard className="mr-2 size-4" />
                {userType === 'admin' ? "Continuar con el pago" : "Crear cuenta y continuar"}
              </>
            )}
          </Button>
        </form>
      </CardContent>
    </Card>

    {userType === 'admin' && (
      <PaymentModal
        isOpen={showPaymentModal}
        onClose={() => setShowPaymentModal(false)}
        onProceedToPayment={handlePayment}
        onSkipPayment={skipPayment}
        plan={invitation?.tenants?.plan || 'basico'}
        tenantName={invitation?.tenants?.name || ''}
        creatingCheckout={creatingCheckout}
      />
    )}
  </>
  );
}

function PaymentModal({ 
  isOpen, 
  onClose, 
  onProceedToPayment, 
  onSkipPayment, 
  plan, 
  tenantName,
  creatingCheckout 
}: { 
  isOpen: boolean; 
  onClose: () => void; 
  onProceedToPayment: () => void; 
  onSkipPayment: () => void; 
  plan: string; 
  tenantName: string;
  creatingCheckout: boolean;
}) {
  return (
    <Dialog open={isOpen} onOpenChange={onClose}>
      <DialogContent className="sm:max-w-md">
        <DialogHeader>
          <div className="mx-auto mb-4 grid size-16 place-items-center rounded-2xl bg-gradient-to-br from-[#81C101] to-[#9ED604] shadow-lg">
            <CreditCard className="size-8 text-white" />
          </div>
          <DialogTitle className="text-2xl font-bold text-center">Suscripción al plan</DialogTitle>
          <DialogDescription className="text-center">
            Para activar tu cuenta de <strong className="text-[#81C101]">{tenantName}</strong>, completá el pago de tu suscripción
          </DialogDescription>
        </DialogHeader>
        
        <div className="rounded-xl border-2 border-[#81C101]/20 bg-[#81C101]/5 p-6 text-center my-4">
          <p className="text-sm text-slate-600 mb-2">Plan seleccionado</p>
          <p className="text-3xl font-bold text-[#81C101] capitalize">{plan}</p>
        </div>

        <div className="rounded-xl border-2 border-blue-200 bg-blue-50 p-4">
          <p className="text-sm text-blue-800">
            💳 Serás redirigido a la plataforma de pago segura de LemonSqueezy para completar tu suscripción.
          </p>
        </div>

        <DialogFooter className="flex-col gap-2 sm:flex-col">
          <Button 
            onClick={onProceedToPayment}
            disabled={creatingCheckout}
            className="w-full h-12 bg-gradient-to-r from-[#81C101] to-[#9ED604] hover:from-[#73AC01] hover:to-[#8BC34A] text-white font-semibold rounded-xl shadow-lg hover:shadow-xl transition-all duration-200"
          >
            {creatingCheckout ? (
              <>
                <Loader2 className="mr-2 size-4 animate-spin" /> Procesando...
              </>
            ) : (
              <>
                <CreditCard className="mr-2 size-4" /> Ir a pagar
              </>
            )}
          </Button>
          <Button 
            variant="ghost"
            onClick={onSkipPayment}
            disabled={creatingCheckout}
            className="w-full text-sm text-slate-500 hover:text-slate-700"
          >
            Continuar sin pagar (pagar después)
          </Button>
        </DialogFooter>
      </DialogContent>
    </Dialog>
  );
}<|MERGE_RESOLUTION|>--- conflicted
+++ resolved
@@ -10,12 +10,8 @@
 import { Card, CardContent, CardDescription, CardFooter, CardHeader, CardTitle } from "./ui/card";
 import { Input } from "./ui/input";
 import { Label } from "./ui/label";
-<<<<<<< HEAD
 import { Dialog, DialogContent, DialogDescription, DialogFooter, DialogHeader, DialogTitle } from "./ui/dialog";
-import { authService, validators } from "../lib/supabaseAuth";
-=======
 import { authService, validators, tokenStorage } from "../lib/auth";
->>>>>>> b24718ec
 
 const inputStrong = "h-12 bg-white border-2 border-slate-200 shadow-sm placeholder:text-slate-400 focus-visible:ring-2 focus-visible:ring-[#81C101]/30 focus-visible:border-[#81C101] transition-all duration-200";
 
