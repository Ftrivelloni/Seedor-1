"use client";

import { useEffect, useState, useCallback } from "react";
import { Check, Loader2, Eye, EyeOff, Mail, UserPlus, Users, MapPin, Package, DollarSign, CheckCircle } from "lucide-react";
import {
    Card,
    CardContent,
    CardDescription,
    CardFooter,
    CardHeader,
    CardTitle,
} from "./ui/card";
import { Input } from "./ui/input";
import { Label } from "./ui/label";
import { Button } from "./ui/button";
import { authService, validators, sanitizeInput } from "../lib/supabaseAuth"; 
import { useRouter } from "next/navigation";
import { PlanSelector } from "./subscription/PlanSelector";

const FORM_DATA_KEY = "seedor.tenant.registration";
const PENDING_VERIFICATION_KEY = "seedor.tenant.verification";
const TENANT_CREATED_KEY = "seedor.tenant.created";

const inputStrong = "h-12 bg-white border-2 border-slate-200 shadow-sm placeholder:text-slate-400 focus-visible:ring-2 focus-visible:ring-[#81C101]/30 focus-visible:border-[#81C101] transition-all duration-200";

// Definir planes disponibles con diseño mejorado usando colores Seedor
const PLANS = [
  { 
    value: 'basico', 
    label: 'Plan Básico', 
    price: '$49',
    originalPrice: '$59',
    period: '/mes',
    description: 'Perfecto para campos pequeños',
    maxUsers: 10,
    maxFields: 5,
    modules: ['Campo', 'Empaque'],
    features: [
      'Hasta 10 usuarios',
      'Hasta 5 campos/fincas',
      'Gestión de campo',
      'Gestión de empaque',
      'Soporte por email',
      'Reportes básicos'
    ],
    popular: false,
    color: 'from-[#81C101]/10 to-[#81C101]/5', // Mismo color claro para ambos
    borderColor: 'border-[#81C101]/30',
    textColor: 'text-[#81C101]', // Mismo color para ambos
    badgeColor: 'bg-[#81C101]/10 text-[#81C101]'
  },
  { 
    value: 'profesional', 
    label: 'Plan Profesional', 
    price: '$99',
    originalPrice: '$129',
    period: '/mes',
    description: 'Para operaciones más grandes',
    maxUsers: 30,
    maxFields: 20,
    modules: ['Campo', 'Empaque', 'Finanzas'],
    features: [
      'Hasta 30 usuarios',
      'Hasta 20 campos/fincas',
      'Gestión de campo',
      'Gestión de empaque',
      'Módulo de finanzas',
      'Reportes avanzados',
      'Soporte prioritario',
      'Analytics detallados'
    ],
    popular: true,
    color: 'from-[#81C101]/10 to-[#81C101]/5', // Cambiado a color claro
    borderColor: 'border-[#81C101]',
    textColor: 'text-[#81C101]', // Cambiado a verde oscuro
    badgeColor: 'bg-amber-400 text-amber-900'
  }
];

const ValidatedInput = ({ 
    id, 
    label, 
    value, 
    onChange, 
    fieldName, 
    required = false, 
    type = "text",
    placeholder,
    fieldErrors,
    icon: Icon,
    ...props 
}: any) => (
    <div className="grid gap-3">
        <Label htmlFor={id} className="text-sm font-semibold text-slate-700">
            {label} {required && <span className="text-red-500">*</span>}
        </Label>
        <div className="relative">
            {Icon && (
                <Icon className="absolute left-3 top-1/2 -translate-y-1/2 size-5 text-slate-400" />
            )}
            <Input
                id={id}
                type={type}
                value={value}
                onChange={(e) => onChange(fieldName, e.target.value)}
                required={required}
                className={`${inputStrong} ${Icon ? 'pl-12' : 'pl-4'} ${fieldErrors[fieldName] ? 'border-red-400 focus-visible:ring-red-400/30 focus-visible:border-red-400' : ''}`}
                placeholder={placeholder}
                {...props}
            />
        </div>
        <div className="h-5">
            {fieldErrors[fieldName] && (
                <p className="text-sm text-red-500 leading-tight flex items-center gap-1">
                    <span className="size-4 rounded-full bg-red-100 flex items-center justify-center">
                        <span className="size-2 rounded-full bg-red-500"></span>
                    </span>
                    {fieldErrors[fieldName]}
                </p>
            )}
        </div>
    </div>
);

// Componente mejorado para las cards de planes con colores Seedor
const PlanCard = ({ plan, selected, onSelect }: { plan: any, selected: boolean, onSelect: () => void }) => (
    <div 
        className={`relative cursor-pointer rounded-2xl border-3 p-6 transition-all duration-300 hover:scale-[1.02] hover:shadow-xl ${
            selected 
                ? `${plan.borderColor} bg-gradient-to-br ${plan.color} shadow-lg transform scale-[1.02]` 
                : 'border-slate-200 bg-white hover:border-[#81C101]/40 shadow-md hover:shadow-lg'
        }`}
        onClick={onSelect}
    >
        {plan.popular && (
            <div className="absolute -top-4 left-1/2 -translate-x-1/2 z-10">
                <div className={`${plan.badgeColor} px-4 py-2 rounded-full text-xs font-bold shadow-md flex items-center gap-1`}>
                    <CheckCircle className="size-3" />
                    Más Popular
                </div>
            </div>
        )}
        
        {selected && (
            <div className="absolute -top-2 -right-2">
                <div className="bg-[#81C101] text-white rounded-full p-2 shadow-lg">
                    <Check className="size-4" />
                </div>
            </div>
        )}
        
        <div className="space-y-5">
            {/* Header */}
            <div className="text-center pt-2">
                <h3 className={`text-xl font-bold ${selected ? plan.textColor : 'text-slate-900'}`}>
                    {plan.label}
                </h3>
                <p className="text-sm mt-1 text-slate-600"> {/* Gris más oscuro siempre */}
                    {plan.description}
                </p>
            </div>

            {/* Precio */}
            <div className="text-center">
                <div className="flex items-baseline justify-center gap-1">
                    <span className={`text-4xl font-bold ${selected ? plan.textColor : 'text-slate-900'}`}>
                        {plan.price}
                    </span>
                    <span className="text-lg text-slate-600"> {/* Gris más oscuro siempre */}
                        {plan.period}
                    </span>
                </div>
                {plan.originalPrice && (
                    <div className="flex items-center justify-center gap-2 mt-1">
                        <span className="text-sm line-through text-slate-500"> {/* Gris más oscuro */}
                            {plan.originalPrice}
                        </span>
                        <span className="bg-red-100 text-red-700 text-xs px-2 py-1 rounded-full font-semibold">
                            Oferta
                        </span>
                    </div>
                )}
                <p className="text-xs mt-2 text-slate-500"> {/* Gris más oscuro siempre */}
                    Facturación mensual
                </p>
            </div>

            {/* Métricas principales */}
            <div className="grid grid-cols-2 gap-3">
                <div className={`text-center p-4 rounded-xl ${selected ? 'bg-white/20' : 'bg-slate-50'}`}>
                    <Users className={`size-6 mx-auto mb-2 ${selected ? plan.textColor : 'text-[#81C101]'}`} />
                    <div className={`text-sm font-bold ${selected ? plan.textColor : 'text-slate-700'}`}>
                        {plan.maxUsers}
                    </div>
                    <div className="text-xs text-slate-600"> {/* Gris más oscuro siempre */}
                        usuarios
                    </div>
                </div>
                <div className={`text-center p-4 rounded-xl ${selected ? 'bg-white/20' : 'bg-slate-50'}`}>
                    <MapPin className={`size-6 mx-auto mb-2 ${selected ? plan.textColor : 'text-[#81C101]'}`} />
                    <div className={`text-sm font-bold ${selected ? plan.textColor : 'text-slate-700'}`}>
                        {plan.maxFields}
                    </div>
                    <div className="text-xs text-slate-600"> {/* Gris más oscuro siempre */}
                        campos
                    </div>
                </div>
            </div>

            {/* Módulos incluidos */}
            <div>
                <h4 className={`text-sm font-bold mb-3 ${selected ? plan.textColor : 'text-slate-700'}`}>
                    Módulos incluidos:
                </h4>
                <div className="flex flex-wrap gap-2">
                    {plan.modules.map((module: string) => (
                        <span key={module} className="inline-flex items-center gap-1 px-3 py-1 text-xs font-semibold rounded-full bg-[#81C101]/10 text-[#81C101]"> {/* Color fijo siempre */}
                            {module === 'Campo' && <MapPin className="size-3" />}
                            {module === 'Empaque' && <Package className="size-3" />}
                            {module === 'Finanzas' && <DollarSign className="size-3" />}
                            {module}
                        </span>
                    ))}
                </div>
            </div>

            {/* Features */}
            <div>
                <h4 className={`text-sm font-bold mb-3 ${selected ? plan.textColor : 'text-slate-700'}`}>
                    Características:
                </h4>
                <ul className="space-y-2">
                    {plan.features.map((feature: string, index: number) => (
                        <li key={index} className="flex items-start gap-2 text-sm">
                            <Check className={`size-4 flex-shrink-0 mt-0.5 ${selected ? plan.textColor : 'text-[#81C101]'}`} />
                            <span className="text-slate-700"> {/* Gris más oscuro siempre */}
                                {feature}
                            </span>
                        </li>
                    ))}
                </ul>
            </div>

            {/* Indicador de selección - MISMA ALTURA */}
            <div className="flex items-center justify-center pt-4 min-h-[3rem]"> {/* Agregado min-h y pt-4 */}
                <div className={`w-6 h-6 rounded-full border-3 flex items-center justify-center transition-all duration-200 ${
                    selected 
                        ? 'border-[#81C101] bg-[#81C101]' // Cambiado para que sea visible
                        : 'border-slate-300 hover:border-[#81C101]'
                }`}>
                    {selected && <Check className="size-4 text-white" />} {/* Cambiado a texto blanco */}
                </div>
            </div>
        </div>
    </div>
);

export default function RegisterTenantForm() {
    const router = useRouter();

    // Estados del flujo
    const [currentStep, setCurrentStep] = useState<'form' | 'verification' | 'admin-invite' | 'complete'>('form');
    const [loading, setLoading] = useState(false);
    const [error, setError] = useState<string | null>(null);

    // Estados para paso 1: Datos del tenant
    const [companyName, setCompanyName] = useState("");
    const [contactName, setContactName] = useState("");
    const [contactEmail, setContactEmail] = useState("");
    const [ownerPassword, setOwnerPassword] = useState("");
    const [ownerPhone, setOwnerPhone] = useState("");
    const [selectedPlan, setSelectedPlan] = useState("profesional"); // Profesional por defecto
    const [showPassword, setShowPassword] = useState(false);

    // Estados para verificación
    const [verificationCode, setVerificationCode] = useState("");
    const [verifyingCode, setVerifyingCode] = useState(false);

    // Estados para invitar admin
    const [adminEmail, setAdminEmail] = useState("");
    const [invitingAdmin, setInvitingAdmin] = useState(false);

<<<<<<< HEAD
    // Usuarios
    const [users, setUsers] = useState<number>(BASE_USERS_INCLUDED);
    
    // Plan selection
    const [selectedPlan, setSelectedPlan] = useState<string>("basic");
=======
    // Estados de datos
    const [registrationData, setRegistrationData] = useState<any>(null);
    const [tenantData, setTenantData] = useState<any>(null);
    const [fieldErrors, setFieldErrors] = useState<Record<string, string>>({});
>>>>>>> 743c90db

    const generateSlug = (name: string): string => {
        return name
            .toLowerCase()
            .replace(/[^a-z0-9\s]/g, "")
            .replace(/\s+/g, "-")
            .substring(0, 50);
    };

    // ... [mantener todos los useEffect y funciones de manejo igual] ...

    // Cargar estado del localStorage
    useEffect(() => {
<<<<<<< HEAD
        if (typeof window !== "undefined") {
            const savedFormData = localStorage.getItem(FORM_DATA_KEY);
            if (savedFormData) {
                try {
                    const formData = JSON.parse(savedFormData);
                    setCompanyName(formData.companyName || "");
                    setContactName(formData.contactName || "");
                    setMainCrop(formData.mainCrop || "");
                    setSlug(formData.slug || "");
                    setAdminFullName(formData.adminFullName || "");
                    setAdminEmail(formData.adminEmail || "");
                    setAdminPassword(formData.adminPassword || "");
                    setAdminPhone(formData.adminPhone || "");
                    setAdminDocumentId(formData.adminDocumentId || "");
                    setUsers(formData.users || BASE_USERS_INCLUDED);
                    setSelectedPlan(formData.selectedPlan || "basic");
                } catch (error) {
                    console.error("Error loading saved form data:", error);
=======
        if (typeof window === "undefined") return;

        // Verificar si venimos de un enlace directo (nueva sesión)
        const urlParams = new URLSearchParams(window.location.search);
        const isNewRegistration = urlParams.get('new') === 'true' || !document.referrer;
        
        // Si es una nueva sesión, limpiar datos anteriores
        if (isNewRegistration) {
            localStorage.removeItem(FORM_DATA_KEY);
            localStorage.removeItem(PENDING_VERIFICATION_KEY);
            localStorage.removeItem(TENANT_CREATED_KEY);
            console.log('🧹 Cleared previous registration data for new session');
            return;
        }

        // Verificar si ya se creó el tenant (solo si no es nueva sesión)
        const tenantCreated = localStorage.getItem(TENANT_CREATED_KEY);
        if (tenantCreated) {
            try {
                const data = JSON.parse(tenantCreated);
                
                // Verificar que los datos no sean muy antiguos (más de 1 hora)
                const createdAt = new Date(data.timestamp || 0);
                const now = new Date();
                const hoursDiff = (now.getTime() - createdAt.getTime()) / (1000 * 60 * 60);
                
                if (hoursDiff > 1) {
                    console.log('🕐 Tenant creation data is too old, clearing...');
                    localStorage.removeItem(TENANT_CREATED_KEY);
                    return;
>>>>>>> 743c90db
                }
                
                console.log('📂 Restoring tenant creation step...');
                setTenantData(data);
                setCurrentStep('admin-invite');
                return;
            } catch (e) {
                console.warn('Error parsing tenant data:', e);
                localStorage.removeItem(TENANT_CREATED_KEY);
            }
        }

<<<<<<< HEAD
    // Save form data to localStorage whenever form fields change
    const saveFormData = () => {
        if (typeof window !== "undefined") {
            const formData = {
                companyName,
                contactName,
                mainCrop,
                slug,
                adminFullName,
                adminEmail,
                adminPassword,
                adminPhone,
                adminDocumentId,
                users,
                selectedPlan,
            };
            localStorage.setItem(FORM_DATA_KEY, JSON.stringify(formData));
=======
        // Verificar si hay verificación pendiente
        const pendingData = localStorage.getItem(PENDING_VERIFICATION_KEY);
        if (pendingData) {
            try {
                const data = JSON.parse(pendingData);
                
                // Verificar que los datos no sean muy antiguos (más de 30 minutos)
                const createdAt = new Date(data.timestamp || 0);
                const now = new Date();
                const minutesDiff = (now.getTime() - createdAt.getTime()) / (1000 * 60);
                
                if (minutesDiff > 30) {
                    console.log('🕐 Verification data is too old, clearing...');
                    localStorage.removeItem(PENDING_VERIFICATION_KEY);
                    return;
                }
                
                console.log('📂 Restoring verification step...');
                setRegistrationData(data);
                setCurrentStep('verification');
                return;
            } catch (e) {
                console.warn('Error parsing verification data:', e);
                localStorage.removeItem(PENDING_VERIFICATION_KEY);
            }
>>>>>>> 743c90db
        }

<<<<<<< HEAD
    // Auto-save form data when any field changes
    useEffect(() => {
        saveFormData();
    }, [
        companyName,
        contactName,
        mainCrop,
        slug,
        adminFullName,
        adminEmail,
        adminPassword,
        adminPhone,
        adminDocumentId,
        users,
        selectedPlan,
    ]);

    // Auto-generate slug from company name
    useEffect(() => {
        if (companyName) {
            const generatedSlug = companyName
                .toLowerCase()
                .replace(/[^a-z0-9\s]/g, "")
                .replace(/\s+/g, "-")
                .substring(0, 50);
            setSlug(generatedSlug);
=======
        // Cargar datos del formulario (solo para autocompletar campos)
        const savedFormData = localStorage.getItem(FORM_DATA_KEY);
        if (savedFormData) {
            try {
                const data = JSON.parse(savedFormData);
                
                // Solo restaurar si los datos no son muy antiguos (más de 2 horas)
                const savedAt = new Date(data.timestamp || 0);
                const now = new Date();
                const hoursDiff = (now.getTime() - savedAt.getTime()) / (1000 * 60 * 60);
                
                if (hoursDiff > 2) {
                    console.log('🕐 Form data is too old, clearing...');
                    localStorage.removeItem(FORM_DATA_KEY);
                    return;
                }
                
                console.log('📂 Restoring form data...');
                setCompanyName(data.companyName || "");
                setContactName(data.contactName || "");
                setContactEmail(data.contactEmail || "");
                setOwnerPhone(data.ownerPhone || "");
                setSelectedPlan(data.selectedPlan || "profesional");
            } catch (e) {
                console.warn("Error parsing form data:", e);
                localStorage.removeItem(FORM_DATA_KEY);
            }
>>>>>>> 743c90db
        }
    }, []);

    // Guardar datos del formulario
    useEffect(() => {
        if (typeof window === "undefined" || currentStep !== 'form') return;

        const formData = {
            companyName,
            contactName,
            contactEmail,
            ownerPhone,
            selectedPlan,
            timestamp: new Date().toISOString()
        };

        localStorage.setItem(FORM_DATA_KEY, JSON.stringify(formData));
    }, [companyName, contactName, contactEmail, ownerPhone, selectedPlan, currentStep]);
    
    // Validación
    const validateField = useCallback((fieldName: string, value: string): string => {
        switch (fieldName) {
            case 'companyName':
                if (!validators.text(value, 2, 100)) {
                    return 'Debe tener entre 2 y 100 caracteres'
                }
                break;
            case 'contactName':
                if (!validators.text(value, 2, 100)) {
                    return 'Debe tener entre 2 y 100 caracteres'
                }
                break;
            case 'contactEmail':
                if (value && !validators.email(value)) {
                    return 'Debe ser un email válido'
                }
                break;
            case 'ownerPassword':
                if (value && !validators.password(value)) {
                    return 'Debe tener entre 8 y 128 caracteres'
                }
                break;
            case 'ownerPhone':
                if (value && !validators.phone(value)) {
                    return 'Formato inválido'
                }
                break;
            case 'adminEmail':
                if (value && !validators.email(value)) {
                    return 'Debe ser un email válido'
                }
                break;
        }
        return '';
    }, []);

    // Manejar cambios
    const handleFieldChange = useCallback((fieldName: string, value: string) => {
        switch (fieldName) {
            case 'companyName':
                setCompanyName(value);
                break;
            case 'contactName':
                setContactName(value);
                break;
            case 'contactEmail':
                setContactEmail(value);
                break;
            case 'ownerPassword':
                setOwnerPassword(value);
                break;
            case 'ownerPhone':
                setOwnerPhone(value);
                break;
            case 'adminEmail':
                setAdminEmail(value);
                break;
        }

        const error = validateField(fieldName, value);
        setFieldErrors(prev => ({
            ...prev,
            [fieldName]: error
        }));
    }, [validateField]);

    // PASO 1: Enviar código de verificación
    const onSubmitTenantForm = useCallback(async (e: React.FormEvent) => {
        e.preventDefault();
        setError(null);

        // Validar campos
        const allErrors: Record<string, string> = {};
        allErrors.companyName = validateField('companyName', companyName);
        allErrors.contactName = validateField('contactName', contactName);
        allErrors.contactEmail = validateField('contactEmail', contactEmail);
        allErrors.ownerPassword = validateField('ownerPassword', ownerPassword);
        allErrors.ownerPhone = validateField('ownerPhone', ownerPhone);

        const filteredErrors = Object.fromEntries(
            Object.entries(allErrors).filter(([_, error]) => error !== '')
        );

        setFieldErrors(filteredErrors);

        if (Object.keys(filteredErrors).length > 0) {
            setError("Por favor corregí los errores en el formulario.");
            return;
        }

        if (!companyName || !contactName || !contactEmail || !ownerPassword) {
            setError("Completá todos los campos obligatorios.");
            return;
        }

        setLoading(true);

        try {
            // Preparar datos
            const completeData = {
                tenantName: companyName,
                slug: generateSlug(companyName),
                plan: selectedPlan,
                contactName: contactName,
                contactEmail: contactEmail,
                ownerPassword: ownerPassword,
                ownerPhone: ownerPhone || undefined,
            };

            // Enviar código de verificación
            const { success, error: sendError } = await authService.sendOwnerVerificationCode(contactEmail);

            if (!success || sendError) {
                setError(sendError || "Error al enviar código de verificación");
                return;
            }

<<<<<<< HEAD
            const { success, error: createError } = await authService.createTenantWithAdmin({
                tenantName: companyName,
                slug: slug,
                plan: selectedPlan === "basic" ? "basico" : selectedPlan, // Map "basic" to "basico" for database consistency
                primaryCrop: mainCrop || "general",
                contactEmail: adminEmail,
                adminFullName: adminFullName,
                adminEmail: adminEmail,
                adminPassword: adminPassword,
                adminPhone: adminPhone,
                adminDocumentId: adminDocumentId,
=======
            // Guardar datos y pasar al siguiente step
            if (typeof window !== "undefined") {
                const dataWithTimestamp = {
                    ...completeData,
                    timestamp: new Date().toISOString()
                };
                localStorage.setItem(PENDING_VERIFICATION_KEY, JSON.stringify(dataWithTimestamp));
                localStorage.removeItem(FORM_DATA_KEY);
            }

            setRegistrationData(completeData);
            setCurrentStep('verification');

        } catch (err: any) {
            setError(err.message || "Error inesperado");
        } finally {
            setLoading(false);
        }
    }, [companyName, contactName, contactEmail, ownerPassword, ownerPhone, selectedPlan, validateField]);

    // PASO 2: Verificar código y crear tenant
    const onVerifyCode = useCallback(async (e: React.FormEvent) => {
        e.preventDefault();
        setError(null);

        if (!verificationCode.trim()) {
            setError("Ingresá el código de verificación.");
            return;
        }

        if (verificationCode.trim().length !== 6) {
            setError("El código debe tener 6 dígitos.");
            return;
        }

        console.log('🔄 Starting verification process...', {
            email: registrationData?.contactEmail,
            code: verificationCode,
            hasRegistrationData: !!registrationData
        });

        setVerifyingCode(true);

        try {
            const verificationPromise = authService.verifyOwnerCode(
            registrationData.contactEmail,
            verificationCode.trim()
            );

            const timeoutPromise = new Promise((_, reject) => {
            setTimeout(() => reject(new Error('La verificación está tomando demasiado tiempo. Intentá de nuevo.')), 30000);
>>>>>>> 743c90db
            });

            const { success, error: verifyError } = await Promise.race([
            verificationPromise,
            timeoutPromise
            ]) as any;

            console.log('📧 Verification result:', { success, verifyError });

            if (!success || verifyError) {
            setError(verifyError || "Código inválido. Verificá y volvé a intentar.");
            return;
            }

<<<<<<< HEAD
            // Don't attempt auto-login, redirect to login page with success message
            console.log('Tenant created successfully, redirecting to login');
=======
            console.log('🏢 Creating tenant with owner...');
            const { success: createSuccess, error: createError, data } = await authService.createTenantWithOwner(registrationData);

            console.log('🏢 Creation result:', { createSuccess, createError, data });

            if (!createSuccess || createError) {
            setError(createError || "Error al crear la empresa. Intentá de nuevo.");
            return;
            }
>>>>>>> 743c90db

            if (typeof window !== "undefined") {
            const dataWithTimestamp = {
                ...data,
                timestamp: new Date().toISOString()
            };
            localStorage.removeItem(PENDING_VERIFICATION_KEY);
            localStorage.setItem(TENANT_CREATED_KEY, JSON.stringify(dataWithTimestamp));
            }

            console.log('✅ Tenant created successfully, moving to admin invite step');
            setTenantData(data);
            setCurrentStep('admin-invite');

        } catch (err: any) {
            console.error('❌ Error in verification process:', err);
            setError(err.message || "Error durante la verificación. Intentá de nuevo.");
        } finally {
            console.log('🔄 Verification process finished');
            setVerifyingCode(false);
        }
        }, [verificationCode, registrationData]);

    const onInviteAdmin = useCallback(async (e: React.FormEvent) => {
        e.preventDefault();
        setError(null);

        if (!validators.email(adminEmail)) {
            setError("Ingresá un email válido para el administrador.");
            return;
        }

        if (adminEmail === registrationData?.contactEmail) {
            setError("El email del administrador debe ser diferente al tuyo.");
            return;
        }

        setInvitingAdmin(true);

        try {
            const { success, error: inviteError } = await authService.inviteAdmin(
                tenantData.tenant.id,
                adminEmail,
                tenantData.user.id
            );

            if (!success || inviteError) {
                setError(inviteError || "Error al enviar invitación.");
                return;
            }

            if (typeof window !== "undefined") {
                localStorage.removeItem(TENANT_CREATED_KEY);
            }

            setCurrentStep('complete');

        } catch (err: any) {
            setError(err.message || "Error inesperado.");
        } finally {
            setInvitingAdmin(false);
        }
    }, [adminEmail, tenantData, registrationData]);

    const clearAllData = useCallback(() => {
        if (typeof window !== "undefined") {
            localStorage.removeItem(FORM_DATA_KEY);
            localStorage.removeItem(PENDING_VERIFICATION_KEY);
            localStorage.removeItem(TENANT_CREATED_KEY);
        }
        setCurrentStep('form');
        setCompanyName("");
        setContactName("");
        setContactEmail("");
        setOwnerPassword("");
        setOwnerPhone("");
        setSelectedPlan("profesional");
        setVerificationCode("");
        setAdminEmail("");
        setFieldErrors({});
        setError(null);
        setRegistrationData(null);
        setTenantData(null);
    }, []);

    if (currentStep === 'verification') {
        return (
            <Card className="mx-auto w-full max-w-md rounded-3xl border-2 border-slate-200 bg-white shadow-2xl">
                <CardHeader className="text-center pb-6">
                    <div className="mx-auto mb-4 grid size-16 place-items-center rounded-2xl bg-gradient-to-br from-[#81C101] to-[#9ED604] shadow-lg">
                        <Mail className="size-8 text-white" />
                    </div>
                    <CardTitle className="text-2xl font-bold text-slate-800">Verificá tu email</CardTitle>
                    <CardDescription className="text-slate-600 mt-2">
                        Enviamos un código de verificación a:<br />
                        <strong className="text-[#81C101]">{registrationData?.contactEmail}</strong>
                    </CardDescription>
                </CardHeader>
                <CardContent>
                    <form onSubmit={onVerifyCode} className="space-y-6">
                        <div className="grid gap-3">
                            <Label htmlFor="code" className="text-sm font-semibold text-slate-700">
                                Código de verificación
                            </Label>
                            <Input
                                id="code"
                                type="text"
                                value={verificationCode}
                                onChange={(e) => setVerificationCode(e.target.value)}
                                placeholder="000000"
                                className="text-center text-2xl tracking-widest font-mono h-16 border-2 border-slate-200 focus-visible:ring-2 focus-visible:ring-[#81C101]/30 focus-visible:border-[#81C101]"
                                maxLength={6}
                                required
                            />
                        </div>

                        {error && (
                            <div className="rounded-xl border-2 border-red-200 bg-red-50 px-4 py-3 text-sm text-red-700 flex items-center gap-2">
                                <span className="size-5 rounded-full bg-red-100 flex items-center justify-center flex-shrink-0">
                                    <span className="size-2 rounded-full bg-red-500"></span>
                                </span>
                                {error}
                            </div>
                        )}

                        <Button 
                            type="submit" 
                            className="w-full h-12 bg-gradient-to-r from-[#81C101] to-[#9ED604] hover:from-[#73AC01] hover:to-[#8BC34A] text-white font-semibold rounded-xl shadow-lg hover:shadow-xl transition-all duration-200 cursor-pointer" 
                            disabled={verifyingCode}
                        >
                            {verifyingCode ? (
                                <>
                                    <Loader2 className="mr-2 size-5 animate-spin" /> Verificando...
                                </>
                            ) : (
                                "Verificar y crear empresa"
                            )}
                        </Button>
                    </form>
                </CardContent>
                <CardFooter className="flex justify-between pt-4">
                    <Button 
                        variant="outline" 
                        onClick={clearAllData}
                        className="border-2 border-slate-200 hover:border-slate-300 hover:bg-slate-50 cursor-pointer transition-all duration-200"
                    >
                        Cancelar
                    </Button>
                    <Button 
                        variant="ghost" 
                        onClick={async () => {
                        setError(null);
                        setVerificationCode("");
                        try {
                            const { success, error: resendError } = await authService.sendOwnerVerificationCode(registrationData?.contactEmail);
                            if (!success) {
                            setError(resendError || "Error al reenviar código");
                            } else {
                            // Mostrar mensaje de éxito temporal
                            const originalError = error;
                            setError("✅ Código reenviado correctamente");
                            setTimeout(() => setError(originalError), 3000);
                            }
                        } catch (err: any) {
                            setError(err.message || "Error al reenviar código");
                        }
                        }}
                        disabled={loading || verifyingCode}
                        size="sm"
                        className="text-[#81C101] hover:text-[#73AC01] hover:bg-[#81C101]/5 cursor-pointer transition-all duration-200"
                    >
                        {loading ? "Enviando..." : "Reenviar código"}
                    </Button>
                </CardFooter>
            </Card>
        );
    }

    if (currentStep === 'admin-invite') {
        return (
            <Card className="mx-auto w-full max-w-md rounded-3xl border-2 border-slate-200 bg-white shadow-2xl">
                <CardHeader className="text-center pb-6">
                    <div className="mx-auto mb-4 grid size-16 place-items-center rounded-2xl bg-gradient-to-br from-[#81C101] to-[#9ED604] shadow-lg">
                        <UserPlus className="size-8 text-white" />
                    </div>
<<<<<<< HEAD
                    <CardTitle className="text-2xl">¡Empresa creada!</CardTitle>
                    <CardDescription>
                        Tu cuenta ha sido creada exitosamente. Ya podés acceder con tu email (<strong>{adminEmail}</strong>) y la contraseña que configuraste.
=======
                    <CardTitle className="text-2xl font-bold text-slate-800">¡Empresa creada!</CardTitle>
                    <CardDescription className="text-slate-600 mt-2">
                        Ahora invitá al administrador de <strong className="text-[#81C101]">{tenantData?.tenant?.name}</strong>
>>>>>>> 743c90db
                    </CardDescription>
                </CardHeader>
                <CardContent>
                    <form onSubmit={onInviteAdmin} className="space-y-6">
                        <ValidatedInput
                            id="adminEmail"
                            label="Email del administrador"
                            type="email"
                            value={adminEmail}
                            onChange={handleFieldChange}
                            fieldName="adminEmail"
                            fieldErrors={fieldErrors}
                            placeholder="admin@empresa.com"
                            required
                            icon={Mail}
                        />

                        <div className="rounded-xl border-2 border-[#81C101]/20 bg-[#81C101]/5 p-4">
                            <p className="text-sm text-[#81C101] flex items-center gap-2">
                                <UserPlus className="size-4 flex-shrink-0" />
                                Le enviaremos un link para que complete sus datos y se una como administrador.
                            </p>
                        </div>

                        {error && (
                            <div className="rounded-xl border-2 border-red-200 bg-red-50 px-4 py-3 text-sm text-red-700 flex items-center gap-2">
                                <span className="size-5 rounded-full bg-red-100 flex items-center justify-center flex-shrink-0">
                                    <span className="size-2 rounded-full bg-red-500"></span>
                                </span>
                                {error}
                            </div>
                        )}

                        <Button 
                            type="submit" 
                            className="w-full h-12 bg-gradient-to-r from-[#81C101] to-[#9ED604] hover:from-[#73AC01] hover:to-[#8BC34A] text-white font-semibold rounded-xl shadow-lg hover:shadow-xl transition-all duration-200 cursor-pointer" 
                            disabled={invitingAdmin}
                        >
                            {invitingAdmin ? (
                                <>
                                    <Loader2 className="mr-2 size-5 animate-spin" /> Enviando invitación...
                                </>
                            ) : (
                                "Invitar administrador"
                            )}
                        </Button>
                    </form>
                </CardContent>
                <CardFooter className="justify-center pt-4">
                    <Button 
                        variant="outline" 
                        onClick={() => router.push("/home")}
                        className="border-2 border-slate-200 hover:border-slate-300 hover:bg-slate-50 cursor-pointer transition-all duration-200"
                    >
                        Saltar por ahora
                    </Button>
                </CardFooter>
            </Card>
        );
    }

    if (currentStep === 'complete') {
        return (
            <Card className="mx-auto w-full max-w-md rounded-3xl border-2 border-slate-200 bg-white shadow-2xl">
                <CardHeader className="text-center pb-6">
                    <div className="mx-auto mb-4 grid size-16 place-items-center rounded-2xl bg-gradient-to-br from-[#81C101] to-[#9ED604] shadow-lg">
                        <Check className="size-8 text-white" />
                    </div>
                    <CardTitle className="text-2xl font-bold text-slate-800">¡Todo listo!</CardTitle>
                    <CardDescription className="text-slate-600 mt-2">
                        Se envió la invitación a <strong className="text-[#81C101]">{adminEmail}</strong>
                    </CardDescription>
                </CardHeader>
                <CardContent className="text-center">
                    <p className="text-sm text-slate-600">
                        Una vez que el administrador complete sus datos, podrás gestionar tu campo completamente.
                    </p>
                </CardContent>
                <CardFooter className="justify-center pt-4">
                    <Button 
                        onClick={() => router.push("/home")}
                        className="bg-gradient-to-r from-[#81C101] to-[#9ED604] hover:from-[#73AC01] hover:to-[#8BC34A] text-white font-semibold rounded-xl shadow-lg hover:shadow-xl transition-all duration-200 cursor-pointer"
                    >
                        Ir al dashboard
                    </Button>
                </CardFooter>
            </Card>
        );
    }

    return (
        <div className="mx-auto w-full max-w-5xl">
            <Card className="rounded-3xl border-2 border-slate-200 bg-white shadow-2xl overflow-hidden">
                <div className="px-8 py-8 border-b border-slate-200">
                    <CardTitle className="text-3xl font-bold text-slate-900">Crear tu empresa</CardTitle>
                    <CardDescription className="text-slate-600 mt-2 text-lg">
                        Registrá tu empresa y elegí el plan que mejor se adapte a tus necesidades
                    </CardDescription>
                </div>

                <CardContent className="p-8">
                    <form onSubmit={onSubmitTenantForm} className="space-y-10">
                        <section className="space-y-6">
                            <div className="flex items-center gap-3">
                                <div className="size-10 rounded-xl bg-[#81C101]/10 flex items-center justify-center">
                                    <MapPin className="size-5 text-[#81C101]" />
                                </div>
                                <div>
                                    <h3 className="text-xl font-bold text-slate-800">Información de la empresa</h3>
                                    <p className="text-slate-500 text-sm">Datos básicos de tu organización</p>
                                </div>
                            </div>
                            
                            <div className="grid gap-6 sm:grid-cols-2">
                                <ValidatedInput
                                    id="company"
                                    label="Nombre de la empresa"
                                    value={companyName}
                                    onChange={handleFieldChange}
                                    fieldName="companyName"
                                    fieldErrors={fieldErrors}
                                    required
                                    placeholder="Ej: Finca Los Nogales"
                                />
                                <ValidatedInput
                                    id="contact"
                                    label="Tu nombre (propietario)"
                                    value={contactName}
                                    onChange={handleFieldChange}
                                    fieldName="contactName"
                                    fieldErrors={fieldErrors}
                                    required
                                    placeholder="Ej: Juan Pérez"
                                />
                            </div>
                            
                            <ValidatedInput
                                id="contactEmail"
                                label="Tu email"
                                type="email"
                                value={contactEmail}
                                onChange={handleFieldChange}
                                fieldName="contactEmail"
                                fieldErrors={fieldErrors}
                                required
                                placeholder="tu@email.com"
                                icon={Mail}
                            />
<<<<<<< HEAD
                        </div>
                    </section>

                    {/* Plan selection */}
                    <section className="space-y-4">
                        <h3 className="text-lg font-semibold">Selección de plan</h3>
                        <PlanSelector 
                            selectedPlan={selectedPlan} 
                            onPlanSelect={setSelectedPlan}
                        />
                    </section>

                    {/* Usuarios + funcionalidades */}
                    <section className="grid gap-6 lg:grid-cols-2">
                        {/* Usuarios */}
                        <div className="space-y-4">
                            <h3 className="text-lg font-semibold">Plan de usuarios</h3>
                            <div className="space-y-3 rounded-xl border bg-card p-4 shadow-sm">
                                <Label>Cantidad de usuarios estimada</Label>

                                {/* Control con botones – / + */}
                                <div className="flex items-center gap-3">
                                    <div className="inline-flex items-center rounded-lg border bg-white shadow-sm">
                                        <Button
                                            type="button"
                                            variant="ghost"
                                            onClick={decUsers}
                                            disabled={users <= MIN_USERS}
                                            aria-label="Disminuir usuarios"
                                            className="h-11 w-11 rounded-l-lg"
                                        >
                                            <Minus className="h-4 w-4" />
                                        </Button>

                                        <Input
                                            type="number"
                                            inputMode="numeric"
                                            min={MIN_USERS}
                                            step={1}
                                            value={users}
                                            onChange={(e) => {
                                                const val = clamp(Number(e.target.value), MIN_USERS);
                                                setUsers(val);
                                            }}
                                            onBlur={(e) => {
                                                const val = clamp(Number(e.target.value), MIN_USERS);
                                                if (val !== users) setUsers(val);
                                            }}
                                            onWheel={(e) => (e.currentTarget as HTMLInputElement).blur()}
                                            className={`w-24 border-0 text-center focus-visible:ring-0 ${inputStrong.replace(
                                                "border-muted",
                                                "border-transparent"
                                            )}`}
                                            aria-label="Cantidad de usuarios"
                                        />

                                        <Button
                                            type="button"
                                            variant="ghost"
                                            onClick={incUsers}
                                            aria-label="Aumentar usuarios"
                                            className="h-11 w-11 rounded-r-lg"
                                        >
                                            <Plus className="h-4 w-4" />
                                        </Button>
                                    </div>

                                    <span className="text-sm text-muted-foreground">
                    mín. {MIN_USERS} incluidos
                  </span>
=======
                            
                            {companyName && (
                                <div className="rounded-xl border-2 border-[#81C101]/20 bg-[#81C101]/5 p-4">
                                    <p className="text-sm text-[#81C101] flex items-center gap-2">
                                        <Check className="size-4" />
                                        <strong>Identificador:</strong> {generateSlug(companyName)}
                                    </p>
>>>>>>> 743c90db
                                </div>
                            )}
                        </section>

                        <section className="space-y-6">
                            <div className="flex items-center gap-3">
                                <div className="size-10 rounded-xl bg-[#81C101]/10 flex items-center justify-center">
                                    <DollarSign className="size-5 text-[#81C101]" />
                                </div>
                                <div>
                                    <h3 className="text-xl font-bold text-slate-800">Elegí tu plan</h3>
                                    <p className="text-slate-500 text-sm">Seleccioná el plan que mejor se adapte al tamaño de tu operación</p>
                                </div>
                            </div>
                            
                            <div className="grid gap-8 lg:grid-cols-2">
                                {PLANS.map((plan) => (
                                    <PlanCard
                                        key={plan.value}
                                        plan={plan}
                                        selected={selectedPlan === plan.value}
                                        onSelect={() => setSelectedPlan(plan.value)}
                                    />
                                ))}
                            </div>

                            <div className="rounded-xl border-2 border-[#81C101]/20 bg-[#81C101]/5 p-6">
                                <div className="flex items-center gap-3 mb-4">
                                    <CheckCircle className="size-6 text-[#81C101]" />
                                    <h4 className="font-bold text-[#81C101] text-lg">Plan seleccionado</h4>
                                </div>
                                {(() => {
                                    const plan = PLANS.find(p => p.value === selectedPlan);
                                    return (
                                        <div className="flex items-center justify-between">
                                            <div>
                                                <p className="font-semibold text-[#81C101] text-lg">{plan?.label}</p>
                                                <p className="text-[#73AC01]">
                                                    {plan?.maxUsers} usuarios • {plan?.maxFields} campos • {plan?.modules.join(', ')}
                                                </p>
                                            </div>
                                            <div className="text-right">
                                                <p className="text-3xl font-bold text-[#81C101]">{plan?.price}<span className="text-lg">{plan?.period}</span></p>
                                            </div>
                                        </div>
                                    );
                                })()}
                            </div>
                        </section>

                        <section className="space-y-6">
                            <div className="flex items-center gap-3">
                                <div className="size-10 rounded-xl bg-[#81C101]/10 flex items-center justify-center">
                                    <Users className="size-5 text-[#81C101]" />
                                </div>
                                <div>
                                    <h3 className="text-xl font-bold text-slate-800">Tu cuenta</h3>
                                    <p className="text-slate-500 text-sm">Configurá tu acceso al sistema</p>
                                </div>
                            </div>
                            
                            <div className="grid gap-6 sm:grid-cols-2">
                                <div className="grid gap-3">
                                    <Label htmlFor="ownerPassword" className="text-sm font-semibold text-slate-700">
                                        Contraseña <span className="text-red-500">*</span>
                                    </Label>
                                    <div className="relative">
                                        <Input
                                            id="ownerPassword"
                                            type={showPassword ? "text" : "password"}
                                            value={ownerPassword}
                                            onChange={(e) => handleFieldChange('ownerPassword', e.target.value)}
                                            required
                                            className={`${inputStrong} pr-12 ${fieldErrors.ownerPassword ? 'border-red-400 focus-visible:ring-red-400/30 focus-visible:border-red-400' : ''}`}
                                            placeholder="Mínimo 8 caracteres"
                                        />
                                        <button
                                            type="button"
                                            className="absolute right-3 top-1/2 -translate-y-1/2 text-slate-400 hover:text-slate-600 cursor-pointer transition-colors duration-200"
                                            onClick={() => setShowPassword(!showPassword)}
                                        >
                                            {showPassword ? <EyeOff className="h-5 w-5" /> : <Eye className="h-5 w-5" />}
                                        </button>
                                    </div>
                                    <div className="h-5">
                                        {fieldErrors.ownerPassword && (
                                            <p className="text-sm text-red-500 leading-tight flex items-center gap-1">
                                                <span className="size-4 rounded-full bg-red-100 flex items-center justify-center">
                                                    <span className="size-2 rounded-full bg-red-500"></span>
                                                </span>
                                                {fieldErrors.ownerPassword}
                                            </p>
                                        )}
                                    </div>
                                </div>
                                
                                <ValidatedInput
                                    id="ownerPhone"
                                    label="Teléfono"
                                    value={ownerPhone}
                                    onChange={handleFieldChange}
                                    fieldName="ownerPhone"
                                    fieldErrors={fieldErrors}
                                    placeholder="+54 9 261 123-4567"
                                />
                            </div>
                        </section>

                        {error && (
                            <div className="rounded-xl border-2 border-red-200 bg-red-50 px-4 py-3 text-sm text-red-700 flex items-center gap-2">
                                <span className="size-5 rounded-full bg-red-100 flex items-center justify-center flex-shrink-0">
                                    <span className="size-2 rounded-full bg-red-500"></span>
                                </span>
                                {error}
                            </div>
                        )}

                        <div className="flex flex-col gap-4 sm:flex-row sm:justify-between pt-6 border-t border-slate-200">
                            <Button 
                                type="submit" 
                                disabled={loading} 
                                className="h-12 px-8 bg-gradient-to-r from-[#81C101] to-[#9ED604] hover:from-[#73AC01] hover:to-[#8BC34A] text-white font-semibold rounded-xl shadow-lg hover:shadow-xl transition-all duration-200 cursor-pointer"
                            >
                                {loading ? (
                                    <>
                                        <Loader2 className="mr-2 size-5 animate-spin" /> Enviando código...
                                    </>
                                ) : (
                                    "Crear empresa"
                                )}
                            </Button>

                            <div className="flex gap-3">
                                <Button 
                                    type="button" 
                                    variant="outline" 
                                    asChild
                                    className="border-2 border-slate-200 hover:border-slate-300 hover:bg-slate-50 cursor-pointer transition-all duration-200"
                                >
                                    <a href="/login">Ya tengo cuenta</a>
                                </Button>
                                <Button
                                    type="button"
                                    variant="outline"
                                    onClick={clearAllData}
                                    className="text-red-600 border-2 border-red-200 hover:border-red-300 hover:bg-red-50 cursor-pointer transition-all duration-200"
                                >
                                    Limpiar
                                </Button>
                            </div>
                        </div>
                    </form>
                </CardContent>
            </Card>
        </div>
    );
}<|MERGE_RESOLUTION|>--- conflicted
+++ resolved
@@ -15,7 +15,6 @@
 import { Button } from "./ui/button";
 import { authService, validators, sanitizeInput } from "../lib/supabaseAuth"; 
 import { useRouter } from "next/navigation";
-import { PlanSelector } from "./subscription/PlanSelector";
 
 const FORM_DATA_KEY = "seedor.tenant.registration";
 const PENDING_VERIFICATION_KEY = "seedor.tenant.verification";
@@ -280,18 +279,10 @@
     const [adminEmail, setAdminEmail] = useState("");
     const [invitingAdmin, setInvitingAdmin] = useState(false);
 
-<<<<<<< HEAD
-    // Usuarios
-    const [users, setUsers] = useState<number>(BASE_USERS_INCLUDED);
-    
-    // Plan selection
-    const [selectedPlan, setSelectedPlan] = useState<string>("basic");
-=======
     // Estados de datos
     const [registrationData, setRegistrationData] = useState<any>(null);
     const [tenantData, setTenantData] = useState<any>(null);
     const [fieldErrors, setFieldErrors] = useState<Record<string, string>>({});
->>>>>>> 743c90db
 
     const generateSlug = (name: string): string => {
         return name
@@ -305,26 +296,6 @@
 
     // Cargar estado del localStorage
     useEffect(() => {
-<<<<<<< HEAD
-        if (typeof window !== "undefined") {
-            const savedFormData = localStorage.getItem(FORM_DATA_KEY);
-            if (savedFormData) {
-                try {
-                    const formData = JSON.parse(savedFormData);
-                    setCompanyName(formData.companyName || "");
-                    setContactName(formData.contactName || "");
-                    setMainCrop(formData.mainCrop || "");
-                    setSlug(formData.slug || "");
-                    setAdminFullName(formData.adminFullName || "");
-                    setAdminEmail(formData.adminEmail || "");
-                    setAdminPassword(formData.adminPassword || "");
-                    setAdminPhone(formData.adminPhone || "");
-                    setAdminDocumentId(formData.adminDocumentId || "");
-                    setUsers(formData.users || BASE_USERS_INCLUDED);
-                    setSelectedPlan(formData.selectedPlan || "basic");
-                } catch (error) {
-                    console.error("Error loading saved form data:", error);
-=======
         if (typeof window === "undefined") return;
 
         // Verificar si venimos de un enlace directo (nueva sesión)
@@ -355,7 +326,6 @@
                     console.log('🕐 Tenant creation data is too old, clearing...');
                     localStorage.removeItem(TENANT_CREATED_KEY);
                     return;
->>>>>>> 743c90db
                 }
                 
                 console.log('📂 Restoring tenant creation step...');
@@ -368,25 +338,6 @@
             }
         }
 
-<<<<<<< HEAD
-    // Save form data to localStorage whenever form fields change
-    const saveFormData = () => {
-        if (typeof window !== "undefined") {
-            const formData = {
-                companyName,
-                contactName,
-                mainCrop,
-                slug,
-                adminFullName,
-                adminEmail,
-                adminPassword,
-                adminPhone,
-                adminDocumentId,
-                users,
-                selectedPlan,
-            };
-            localStorage.setItem(FORM_DATA_KEY, JSON.stringify(formData));
-=======
         // Verificar si hay verificación pendiente
         const pendingData = localStorage.getItem(PENDING_VERIFICATION_KEY);
         if (pendingData) {
@@ -412,37 +363,8 @@
                 console.warn('Error parsing verification data:', e);
                 localStorage.removeItem(PENDING_VERIFICATION_KEY);
             }
->>>>>>> 743c90db
-        }
-
-<<<<<<< HEAD
-    // Auto-save form data when any field changes
-    useEffect(() => {
-        saveFormData();
-    }, [
-        companyName,
-        contactName,
-        mainCrop,
-        slug,
-        adminFullName,
-        adminEmail,
-        adminPassword,
-        adminPhone,
-        adminDocumentId,
-        users,
-        selectedPlan,
-    ]);
-
-    // Auto-generate slug from company name
-    useEffect(() => {
-        if (companyName) {
-            const generatedSlug = companyName
-                .toLowerCase()
-                .replace(/[^a-z0-9\s]/g, "")
-                .replace(/\s+/g, "-")
-                .substring(0, 50);
-            setSlug(generatedSlug);
-=======
+        }
+
         // Cargar datos del formulario (solo para autocompletar campos)
         const savedFormData = localStorage.getItem(FORM_DATA_KEY);
         if (savedFormData) {
@@ -470,7 +392,6 @@
                 console.warn("Error parsing form data:", e);
                 localStorage.removeItem(FORM_DATA_KEY);
             }
->>>>>>> 743c90db
         }
     }, []);
 
@@ -608,19 +529,6 @@
                 return;
             }
 
-<<<<<<< HEAD
-            const { success, error: createError } = await authService.createTenantWithAdmin({
-                tenantName: companyName,
-                slug: slug,
-                plan: selectedPlan === "basic" ? "basico" : selectedPlan, // Map "basic" to "basico" for database consistency
-                primaryCrop: mainCrop || "general",
-                contactEmail: adminEmail,
-                adminFullName: adminFullName,
-                adminEmail: adminEmail,
-                adminPassword: adminPassword,
-                adminPhone: adminPhone,
-                adminDocumentId: adminDocumentId,
-=======
             // Guardar datos y pasar al siguiente step
             if (typeof window !== "undefined") {
                 const dataWithTimestamp = {
@@ -672,7 +580,6 @@
 
             const timeoutPromise = new Promise((_, reject) => {
             setTimeout(() => reject(new Error('La verificación está tomando demasiado tiempo. Intentá de nuevo.')), 30000);
->>>>>>> 743c90db
             });
 
             const { success, error: verifyError } = await Promise.race([
@@ -687,10 +594,6 @@
             return;
             }
 
-<<<<<<< HEAD
-            // Don't attempt auto-login, redirect to login page with success message
-            console.log('Tenant created successfully, redirecting to login');
-=======
             console.log('🏢 Creating tenant with owner...');
             const { success: createSuccess, error: createError, data } = await authService.createTenantWithOwner(registrationData);
 
@@ -700,7 +603,6 @@
             setError(createError || "Error al crear la empresa. Intentá de nuevo.");
             return;
             }
->>>>>>> 743c90db
 
             if (typeof window !== "undefined") {
             const dataWithTimestamp = {
@@ -886,15 +788,9 @@
                     <div className="mx-auto mb-4 grid size-16 place-items-center rounded-2xl bg-gradient-to-br from-[#81C101] to-[#9ED604] shadow-lg">
                         <UserPlus className="size-8 text-white" />
                     </div>
-<<<<<<< HEAD
-                    <CardTitle className="text-2xl">¡Empresa creada!</CardTitle>
-                    <CardDescription>
-                        Tu cuenta ha sido creada exitosamente. Ya podés acceder con tu email (<strong>{adminEmail}</strong>) y la contraseña que configuraste.
-=======
                     <CardTitle className="text-2xl font-bold text-slate-800">¡Empresa creada!</CardTitle>
                     <CardDescription className="text-slate-600 mt-2">
                         Ahora invitá al administrador de <strong className="text-[#81C101]">{tenantData?.tenant?.name}</strong>
->>>>>>> 743c90db
                     </CardDescription>
                 </CardHeader>
                 <CardContent>
@@ -1043,78 +939,6 @@
                                 placeholder="tu@email.com"
                                 icon={Mail}
                             />
-<<<<<<< HEAD
-                        </div>
-                    </section>
-
-                    {/* Plan selection */}
-                    <section className="space-y-4">
-                        <h3 className="text-lg font-semibold">Selección de plan</h3>
-                        <PlanSelector 
-                            selectedPlan={selectedPlan} 
-                            onPlanSelect={setSelectedPlan}
-                        />
-                    </section>
-
-                    {/* Usuarios + funcionalidades */}
-                    <section className="grid gap-6 lg:grid-cols-2">
-                        {/* Usuarios */}
-                        <div className="space-y-4">
-                            <h3 className="text-lg font-semibold">Plan de usuarios</h3>
-                            <div className="space-y-3 rounded-xl border bg-card p-4 shadow-sm">
-                                <Label>Cantidad de usuarios estimada</Label>
-
-                                {/* Control con botones – / + */}
-                                <div className="flex items-center gap-3">
-                                    <div className="inline-flex items-center rounded-lg border bg-white shadow-sm">
-                                        <Button
-                                            type="button"
-                                            variant="ghost"
-                                            onClick={decUsers}
-                                            disabled={users <= MIN_USERS}
-                                            aria-label="Disminuir usuarios"
-                                            className="h-11 w-11 rounded-l-lg"
-                                        >
-                                            <Minus className="h-4 w-4" />
-                                        </Button>
-
-                                        <Input
-                                            type="number"
-                                            inputMode="numeric"
-                                            min={MIN_USERS}
-                                            step={1}
-                                            value={users}
-                                            onChange={(e) => {
-                                                const val = clamp(Number(e.target.value), MIN_USERS);
-                                                setUsers(val);
-                                            }}
-                                            onBlur={(e) => {
-                                                const val = clamp(Number(e.target.value), MIN_USERS);
-                                                if (val !== users) setUsers(val);
-                                            }}
-                                            onWheel={(e) => (e.currentTarget as HTMLInputElement).blur()}
-                                            className={`w-24 border-0 text-center focus-visible:ring-0 ${inputStrong.replace(
-                                                "border-muted",
-                                                "border-transparent"
-                                            )}`}
-                                            aria-label="Cantidad de usuarios"
-                                        />
-
-                                        <Button
-                                            type="button"
-                                            variant="ghost"
-                                            onClick={incUsers}
-                                            aria-label="Aumentar usuarios"
-                                            className="h-11 w-11 rounded-r-lg"
-                                        >
-                                            <Plus className="h-4 w-4" />
-                                        </Button>
-                                    </div>
-
-                                    <span className="text-sm text-muted-foreground">
-                    mín. {MIN_USERS} incluidos
-                  </span>
-=======
                             
                             {companyName && (
                                 <div className="rounded-xl border-2 border-[#81C101]/20 bg-[#81C101]/5 p-4">
@@ -1122,7 +946,6 @@
                                         <Check className="size-4" />
                                         <strong>Identificador:</strong> {generateSlug(companyName)}
                                     </p>
->>>>>>> 743c90db
                                 </div>
                             )}
                         </section>
