--- conflicted
+++ resolved
@@ -303,14 +303,8 @@
           {/* Placeholder squares */}
           <div className="grid grid-cols-1 md:grid-cols-3 gap-6 items-stretch">
             {/* Inventario */}
-<<<<<<< HEAD
-            {allowedBoxes.has('inventario') && (
-            <Card className="h-full border-sky-200/40 bg-white dark:bg-neutral-900">
-              <CardHeader className="flex flex-row items-start gap-3">
-=======
             <Card className="h-full border-sky-200/40 bg-white dark:bg-neutral-900 cursor-pointer hover:shadow-md transition-shadow" onClick={() => go('/inventario')}>
               <CardHeader className="flex flex-row items-start gap-3 pb-4">
->>>>>>> 087a4366
                 <InventarioIcon />
                 <div>
                   <CardTitle>Inventario</CardTitle>
